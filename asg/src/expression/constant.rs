// Copyright (C) 2019-2021 Aleo Systems Inc.
// This file is part of the Leo library.

// The Leo library is free software: you can redistribute it and/or modify
// it under the terms of the GNU General Public License as published by
// the Free Software Foundation, either version 3 of the License, or
// (at your option) any later version.

// The Leo library is distributed in the hope that it will be useful,
// but WITHOUT ANY WARRANTY; without even the implied warranty of
// MERCHANTABILITY or FITNESS FOR A PARTICULAR PURPOSE. See the
// GNU General Public License for more details.

// You should have received a copy of the GNU General Public License
// along with the Leo library. If not, see <https://www.gnu.org/licenses/>.

use crate::{
    CharValue, ConstInt, ConstValue, Expression, ExpressionNode, FromAst, GroupValue, Node, PartialType, Scope, Type,
};

<<<<<<< HEAD
use std::{cell::Cell, convert::TryInto};
=======
use leo_errors::{AsgError, Result, Span};

use std::cell::Cell;
>>>>>>> 866066a8

#[derive(Clone)]
pub struct Constant<'a> {
    pub parent: Cell<Option<&'a Expression<'a>>>,
    pub span: Option<Span>,
    pub value: ConstValue<'a>, // should not be compound constants
}

impl<'a> Node for Constant<'a> {
    fn span(&self) -> Option<&Span> {
        self.span.as_ref()
    }
}

impl<'a> ExpressionNode<'a> for Constant<'a> {
    fn set_parent(&self, parent: &'a Expression<'a>) {
        self.parent.replace(Some(parent));
    }

    fn get_parent(&self) -> Option<&'a Expression<'a>> {
        self.parent.get()
    }

    fn enforce_parents(&self, _expr: &'a Expression<'a>) {}

    fn get_type(&'a self) -> Option<Type<'a>> {
        self.value.get_type()
    }

    fn is_mut_ref(&self) -> bool {
        false
    }

    fn const_value(&self) -> Option<ConstValue<'a>> {
        Some(self.value.clone())
    }

    fn is_consty(&self) -> bool {
        true
    }
}

impl<'a> FromAst<'a, leo_ast::ValueExpression> for Constant<'a> {
    fn from_ast(
        _scope: &'a Scope<'a>,
        value: &leo_ast::ValueExpression,
        expected_type: Option<PartialType<'a>>,
    ) -> Result<Constant<'a>> {
        use leo_ast::ValueExpression::*;
        Ok(match value {
            Address(value, span) => {
                match expected_type.map(PartialType::full).flatten() {
                    Some(Type::Address) | None => (),
                    Some(x) => {
                        return Err(AsgError::unexpected_type(x, Type::Address, span).into());
                    }
                }
                Constant {
                    parent: Cell::new(None),
                    span: Some(span.clone()),
                    value: ConstValue::Address(value.clone()),
                }
            }
            Boolean(value, span) => {
                match expected_type.map(PartialType::full).flatten() {
                    Some(Type::Boolean) | None => (),
                    Some(x) => {
                        return Err(AsgError::unexpected_type(x, Type::Boolean, span).into());
                    }
                }
                Constant {
                    parent: Cell::new(None),
                    span: Some(span.clone()),
                    value: ConstValue::Boolean(
                        value
                            .parse::<bool>()
                            .map_err(|_| AsgError::invalid_boolean(value, span))?,
                    ),
                }
            }
            Char(value) => {
                match expected_type.map(PartialType::full).flatten() {
                    Some(Type::Char) | None => (),
                    Some(x) => {
                        return Err(AsgError::unexpected_type(x, Type::Char, value.span()).into());
                    }
                }

                Constant {
                    parent: Cell::new(None),
                    span: Some(value.span().clone()),
                    value: ConstValue::Char(CharValue::from(value.clone())),
                }
            }
            Field(value, span) => {
                match expected_type.map(PartialType::full).flatten() {
                    Some(Type::Field) | None => (),
                    Some(x) => {
                        return Err(AsgError::unexpected_type(x, Type::Field, span).into());
                    }
                }
                Constant {
                    parent: Cell::new(None),
                    span: Some(span.clone()),
                    value: ConstValue::Field(value.parse().map_err(|_| AsgError::invalid_int(value, span))?),
                }
            }
            Group(value) => {
                match expected_type.map(PartialType::full).flatten() {
                    Some(Type::Group) | None => (),
                    Some(x) => {
                        return Err(AsgError::unexpected_type(x, Type::Group, value.span()).into());
                    }
                }
                Constant {
                    parent: Cell::new(None),
                    span: Some(value.span().clone()),
                    value: ConstValue::Group((&**value).clone().try_into()?),
                }
            }
            Implicit(value, span) => match expected_type {
                None => return Err(AsgError::unresolved_type("unknown", span).into()),
                Some(PartialType::Integer(Some(sub_type), _)) | Some(PartialType::Integer(None, Some(sub_type))) => {
                    Constant {
                        parent: Cell::new(None),
                        span: Some(span.clone()),
                        value: ConstValue::Int(ConstInt::parse(&sub_type, value, span)?),
                    }
                }
                Some(PartialType::Type(Type::Field)) => Constant {
                    parent: Cell::new(None),
                    span: Some(span.clone()),
                    value: ConstValue::Field(value.parse().map_err(|_| AsgError::invalid_int(value, span))?),
                },
                Some(PartialType::Type(Type::Group)) => Constant {
                    parent: Cell::new(None),
                    span: Some(span.clone()),
                    value: ConstValue::Group(GroupValue::Single(
                        value.parse().map_err(|_| AsgConvertError::invalid_int(&value, span))?,
                    )),
                },
                Some(PartialType::Type(Type::Address)) => Constant {
                    parent: Cell::new(None),
                    span: Some(span.clone()),
                    value: ConstValue::Address(value.clone()),
                },
                Some(x) => {
                    return Err(AsgError::unexpected_type(x, "unknown", span).into());
                }
            },
            Integer(int_type, value, span) => {
                match expected_type {
                    Some(PartialType::Integer(Some(sub_type), _)) if &sub_type == int_type => (),
                    Some(PartialType::Integer(None, Some(_))) => (),
                    None => (),
                    Some(x) => {
                        return Err(AsgError::unexpected_type(x, int_type, span).into());
                    }
                }
                Constant {
                    parent: Cell::new(None),
                    span: Some(span.clone()),
                    value: ConstValue::Int(ConstInt::parse(int_type, value, span)?),
                }
            }
            String(_str_type, _value) => {
                unimplemented!("strings do not exist on ASG level")
            }
        })
    }
}

impl<'a> Into<leo_ast::ValueExpression> for &Constant<'a> {
    fn into(self) -> leo_ast::ValueExpression {
        match &self.value {
            ConstValue::Address(value) => {
                leo_ast::ValueExpression::Address(value.clone(), self.span.clone().unwrap_or_default())
            }
            ConstValue::Boolean(value) => {
                leo_ast::ValueExpression::Boolean(value.to_string().into(), self.span.clone().unwrap_or_default())
            }
            ConstValue::Char(value) => match value {
                CharValue::Scalar(scalar) => leo_ast::ValueExpression::Char(leo_ast::CharValue {
                    character: leo_ast::Char::Scalar(*scalar),
                    span: self.span.clone().unwrap_or_default(),
                }),
                CharValue::NonScalar(non_scalar) => leo_ast::ValueExpression::Char(leo_ast::CharValue {
                    character: leo_ast::Char::NonScalar(*non_scalar),
                    span: self.span.clone().unwrap_or_default(),
                }),
            },
            ConstValue::Field(value) => {
                leo_ast::ValueExpression::Field(value.to_string().into(), self.span.clone().unwrap_or_default())
            }
            ConstValue::Group(value) => leo_ast::ValueExpression::Group(Box::new(match value {
                GroupValue::Single(single) => {
                    leo_ast::GroupValue::Single(single.to_string().into(), self.span.clone().unwrap_or_default())
                }
                GroupValue::Tuple(left, right) => leo_ast::GroupValue::Tuple(leo_ast::GroupTuple {
                    x: left.into(),
                    y: right.into(),
                    span: self.span.clone().unwrap_or_default(),
                }),
            })),
            ConstValue::Int(int) => leo_ast::ValueExpression::Integer(
                int.get_int_type(),
                int.raw_value().into(),
                self.span.clone().unwrap_or_default(),
            ),
            ConstValue::Tuple(_) => unimplemented!(),
            ConstValue::Array(_) => unimplemented!(),
            ConstValue::Circuit(_, _) => unimplemented!(),
        }
    }
}<|MERGE_RESOLUTION|>--- conflicted
+++ resolved
@@ -18,13 +18,10 @@
     CharValue, ConstInt, ConstValue, Expression, ExpressionNode, FromAst, GroupValue, Node, PartialType, Scope, Type,
 };
 
-<<<<<<< HEAD
-use std::{cell::Cell, convert::TryInto};
-=======
 use leo_errors::{AsgError, Result, Span};
+use std::convert::TryInto;
 
 use std::cell::Cell;
->>>>>>> 866066a8
 
 #[derive(Clone)]
 pub struct Constant<'a> {
@@ -163,7 +160,7 @@
                     parent: Cell::new(None),
                     span: Some(span.clone()),
                     value: ConstValue::Group(GroupValue::Single(
-                        value.parse().map_err(|_| AsgConvertError::invalid_int(&value, span))?,
+                        value.parse().map_err(|_| AsgError::invalid_int(value, span))?,
                     )),
                 },
                 Some(PartialType::Type(Type::Address)) => Constant {
