// Copyright (C) 2019-2021 Aleo Systems Inc.
// This file is part of the Leo library.

// The Leo library is free software: you can redistribute it and/or modify
// it under the terms of the GNU General Public License as published by
// the Free Software Foundation, either version 3 of the License, or
// (at your option) any later version.

// The Leo library is distributed in the hope that it will be useful,
// but WITHOUT ANY WARRANTY; without even the implied warranty of
// MERCHANTABILITY or FITNESS FOR A PARTICULAR PURPOSE. See the
// GNU General Public License for more details.

// You should have received a copy of the GNU General Public License
// along with the Leo library. If not, see <https://www.gnu.org/licenses/>.

use leo_ast::IntegerType;

use crate::{
    AsgConvertError,
    Expression,
    ExpressionNode,
    FromAst,
    InnerVariable,
    Node,
    PartialType,
    Scope,
    Span,
    Statement,
    Variable,
};

use std::cell::{Cell, RefCell};

#[derive(Clone)]
pub struct IterationStatement<'a> {
    pub parent: Cell<Option<&'a Statement<'a>>>,
    pub span: Option<Span>,
    pub variable: &'a Variable<'a>,
    pub start: Cell<&'a Expression<'a>>,
    pub stop: Cell<&'a Expression<'a>>,
    pub body: Cell<&'a Statement<'a>>,
}

impl<'a> Node for IterationStatement<'a> {
    fn span(&self) -> Option<&Span> {
        self.span.as_ref()
    }
}

impl<'a> FromAst<'a, leo_ast::IterationStatement> for &'a Statement<'a> {
    fn from_ast(
        scope: &'a Scope<'a>,
        statement: &leo_ast::IterationStatement,
        _expected_type: Option<PartialType<'a>>,
    ) -> Result<Self, AsgConvertError> {
        let expected_index_type = Some(PartialType::Integer(None, Some(IntegerType::U32)));
        let start = <&Expression<'a>>::from_ast(scope, &statement.start, expected_index_type.clone())?;
        let stop = <&Expression<'a>>::from_ast(scope, &statement.stop, expected_index_type)?;
<<<<<<< HEAD
        let variable = scope.context.alloc_variable(RefCell::new(InnerVariable {
=======

        // Return an error if start or stop is not constant.
        if !start.is_consty() {
            return Err(AsgConvertError::unexpected_nonconst(
                &start.span().cloned().unwrap_or_default(),
            ));
        }
        if !stop.is_consty() {
            return Err(AsgConvertError::unexpected_nonconst(
                &stop.span().cloned().unwrap_or_default(),
            ));
        }

        let variable = scope.alloc_variable(RefCell::new(InnerVariable {
>>>>>>> 19e40a89
            id: scope.context.get_id(),
            name: statement.variable.clone(),
            type_: start
                .get_type()
                .ok_or_else(|| AsgConvertError::unresolved_type(&statement.variable.name, &statement.span))?,
            mutable: false,
            const_: true,
            declaration: crate::VariableDeclaration::IterationDefinition,
            references: vec![],
            assignments: vec![],
        }));
        scope
            .variables
            .borrow_mut()
            .insert(statement.variable.name.clone(), variable);

        let statement = scope.context.alloc_statement(Statement::Iteration(IterationStatement {
            parent: Cell::new(None),
            span: Some(statement.span.clone()),
            variable,
            stop: Cell::new(stop),
            start: Cell::new(start),
            body: Cell::new(
                scope
                    .context
                    .alloc_statement(Statement::Block(crate::BlockStatement::from_ast(
                        scope,
                        &statement.block,
                        None,
                    )?)),
            ),
        }));
        variable.borrow_mut().assignments.push(statement);
        Ok(statement)
    }
}

impl<'a> Into<leo_ast::IterationStatement> for &IterationStatement<'a> {
    fn into(self) -> leo_ast::IterationStatement {
        leo_ast::IterationStatement {
            variable: self.variable.borrow().name.clone(),
            start: self.start.get().into(),
            stop: self.stop.get().into(),
            block: match self.body.get() {
                Statement::Block(block) => block.into(),
                _ => unimplemented!(),
            },
            span: self.span.clone().unwrap_or_default(),
        }
    }
}<|MERGE_RESOLUTION|>--- conflicted
+++ resolved
@@ -57,9 +57,6 @@
         let expected_index_type = Some(PartialType::Integer(None, Some(IntegerType::U32)));
         let start = <&Expression<'a>>::from_ast(scope, &statement.start, expected_index_type.clone())?;
         let stop = <&Expression<'a>>::from_ast(scope, &statement.stop, expected_index_type)?;
-<<<<<<< HEAD
-        let variable = scope.context.alloc_variable(RefCell::new(InnerVariable {
-=======
 
         // Return an error if start or stop is not constant.
         if !start.is_consty() {
@@ -73,8 +70,7 @@
             ));
         }
 
-        let variable = scope.alloc_variable(RefCell::new(InnerVariable {
->>>>>>> 19e40a89
+        let variable = scope.context.alloc_variable(RefCell::new(InnerVariable {
             id: scope.context.get_id(),
             name: statement.variable.clone(),
             type_: start
