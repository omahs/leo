--- conflicted
+++ resolved
@@ -2,8 +2,4 @@
 namespace: Compile
 expectation: Fail
 outputs:
-<<<<<<< HEAD
-  - "Error [ETYC0372025]: Tuples are only allowed as function return types.\n    --> compiler-test:7:5\n     |\n   7 |     foo: (Foo, Foo),\n     |     ^^^\nError [ETYC0372029]: A circuit or record cannot contain another record.\n    --> compiler-test:7:5\n     |\n   7 |     foo: (Foo, Foo),\n     |     ^^^\n     |\n     = Remove the record `Foo` from `Token2`.\nError [ETYC0372029]: A circuit or record cannot contain another record.\n    --> compiler-test:7:5\n     |\n   7 |     foo: (Foo, Foo),\n     |     ^^^\n     |\n     = Remove the record `Foo` from `Token2`.\n"
-=======
-  - "Error [EPAR0370005]: expected 'address', 'bool', 'field', 'group', 'scalar', 'string', 'i8', 'i16', 'i32', 'i64', 'i128', 'u8', 'u16', 'u32', 'u64', 'u128' -- found '('\n    --> compiler-test:7:10\n     |\n   7 |     foo: (Foo, Foo),\n     |          ^"
->>>>>>> 3ee43375
+  - "Error [EPAR0370005]: expected 'address', 'bool', 'field', 'group', 'scalar', 'string', 'i8', 'i16', 'i32', 'i64', 'i128', 'u8', 'u16', 'u32', 'u64', 'u128' -- found '('\n    --> compiler-test:7:10\n     |\n   7 |     foo: (Foo, Foo),\n     |          ^"