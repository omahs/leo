---
namespace: Compile
expectation: Pass
outputs:
  - circuit:
      num_public_variables: 0
      num_private_variables: 512
      num_constraints: 512
      at: 2afb27056e1c0b6cd1b63c129dc6019b41e5edb3723a62eb1effcb457e2620ee
      bt: fdc56783aefa65da086350fc50eb8e925dca79bee7644f0a1becce8afc17cb15
      ct: 4ba33f6aa7149ab50f3b0cabe6e30c71718e3d2fba6eb619c3cc26bbb4db5238
    output:
      - input_file: inputs/address1.in
        output:
          registers:
            a:
              type: bool
              value: "true"
      - input_file: inputs/address2.in
        output:
          registers:
            a:
              type: bool
              value: "false"
    initial_ast: 52770c6bb3fb59a730436dce6a584122b91cb4b52b883d5828bf684ba778eec3
<<<<<<< HEAD
    imports_resolved_ast: 2cd43dd66e8b7d1b600dd556c546e8d5df876885e57725a5cd88c5a85d57c751
    canonicalized_ast: 2cd43dd66e8b7d1b600dd556c546e8d5df876885e57725a5cd88c5a85d57c751
    type_inferenced_ast: 4a08784b7cf24795e9f2f81546829ab3b090ec6e12b375e38f59a1156ae83577
=======
    ir: 6d413e47beb964434445892cb9bfc319f6a49fc1b59df247086e0b25088c9e7a
    imports_resolved_ast: e0fe8520e8cbbe7ddafea24c9108cd9d92f4144f0e9847fc155c50df2dde5689
    canonicalized_ast: e0fe8520e8cbbe7ddafea24c9108cd9d92f4144f0e9847fc155c50df2dde5689
    type_inferenced_ast: 0c08a7a05d23362b58c0c826d53190ee1f9720afc21473ed019461504f2fa2c2
>>>>>>> 3626fbdb
<|MERGE_RESOLUTION|>--- conflicted
+++ resolved
@@ -23,13 +23,7 @@
               type: bool
               value: "false"
     initial_ast: 52770c6bb3fb59a730436dce6a584122b91cb4b52b883d5828bf684ba778eec3
-<<<<<<< HEAD
+    ir: 6d413e47beb964434445892cb9bfc319f6a49fc1b59df247086e0b25088c9e7a
     imports_resolved_ast: 2cd43dd66e8b7d1b600dd556c546e8d5df876885e57725a5cd88c5a85d57c751
     canonicalized_ast: 2cd43dd66e8b7d1b600dd556c546e8d5df876885e57725a5cd88c5a85d57c751
-    type_inferenced_ast: 4a08784b7cf24795e9f2f81546829ab3b090ec6e12b375e38f59a1156ae83577
-=======
-    ir: 6d413e47beb964434445892cb9bfc319f6a49fc1b59df247086e0b25088c9e7a
-    imports_resolved_ast: e0fe8520e8cbbe7ddafea24c9108cd9d92f4144f0e9847fc155c50df2dde5689
-    canonicalized_ast: e0fe8520e8cbbe7ddafea24c9108cd9d92f4144f0e9847fc155c50df2dde5689
-    type_inferenced_ast: 0c08a7a05d23362b58c0c826d53190ee1f9720afc21473ed019461504f2fa2c2
->>>>>>> 3626fbdb
+    type_inferenced_ast: 4a08784b7cf24795e9f2f81546829ab3b090ec6e12b375e38f59a1156ae83577