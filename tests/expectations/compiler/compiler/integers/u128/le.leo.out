--- conflicted
+++ resolved
@@ -29,13 +29,7 @@
               type: bool
               value: "false"
     initial_ast: b37ad64be2744d047ab426d969a133095befe3db21dd94e7486d54fe137aa8d7
-<<<<<<< HEAD
+    ir: c91242c47a4ce398af992f76c8413b66a1f55b1b7f7b1fa2354c5bb035241502
     imports_resolved_ast: 57384c7f9aad3383206d2ed30c6daf85e1dd1490a20132d9b80b8efb22738ab9
     canonicalized_ast: 57384c7f9aad3383206d2ed30c6daf85e1dd1490a20132d9b80b8efb22738ab9
-    type_inferenced_ast: 617801b3939b85a6fbd67bca3c821a265f97f2e9c99764cb83e8c10f167b9be5
-=======
-    ir: c91242c47a4ce398af992f76c8413b66a1f55b1b7f7b1fa2354c5bb035241502
-    imports_resolved_ast: ace0d599117e101c60fca076362a2dca237cbab0a88cd05e6857ae1fa70bff56
-    canonicalized_ast: ace0d599117e101c60fca076362a2dca237cbab0a88cd05e6857ae1fa70bff56
-    type_inferenced_ast: f71d84993d8e287737e3abf94e12512e460cf6dd04aca224f5114fc7dfad0375
->>>>>>> 3626fbdb
+    type_inferenced_ast: 617801b3939b85a6fbd67bca3c821a265f97f2e9c99764cb83e8c10f167b9be5