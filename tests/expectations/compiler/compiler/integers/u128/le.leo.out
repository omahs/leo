---
namespace: Compile
expectation: Pass
outputs:
  - circuit:
      num_public_variables: 0
      num_private_variables: 898
      num_constraints: 898
      at: 4279d3f8aaf3f965e59ac56fa0fd6acf41db6ba4efc374cfa597be851503af46
      bt: 83360276d586c974068b68c11ebc9360f1581c8679c7fb4f9a50c0d59f27b6e3
      ct: b1ddf3c556813b2f6a9eab938fa39198bfb5c4c2304c8c62ebc30a0b9b98db89
    ir:
      - "decl f0: <0>"
      - "  store &v1, ((v0), (), (), ())"
      - "  le &v5, v2, v3"
      - "  eq &v6, v5, v4"
      - "  retn v6"
      - ""
    output:
      - input_file: u128_f.in
        output:
          registers:
            r0:
              type: bool
              value: "false"
      - input_file: u128_e.in
        output:
          registers:
            r0:
              type: bool
              value: "true"
      - input_file: u128_l.in
        output:
          registers:
            r0:
              type: bool
              value: "false"
<<<<<<< HEAD
    initial_ast: 6d0ef7a7c1758de263e677d24dbbab6a0d15037d3e727756cceb2fb537c196eb
    imports_resolved_ast: 6d0ef7a7c1758de263e677d24dbbab6a0d15037d3e727756cceb2fb537c196eb
    canonicalized_ast: 6d0ef7a7c1758de263e677d24dbbab6a0d15037d3e727756cceb2fb537c196eb
    type_inferenced_ast: 5d7150eeb467400695972fc86ad99fc25ec2fa05338c09ad659840c8ffd43bf6
=======
    initial_ast: a2c1fd53a31ef6621356b270a00943ccdae328cd449fafa6c9e23d59ba32be17
    imports_resolved_ast: ba8ae7609671c407fd6c3a2726809747e89f9b1089d8c6ae8bc28d6ead75c0be
    canonicalized_ast: ba8ae7609671c407fd6c3a2726809747e89f9b1089d8c6ae8bc28d6ead75c0be
    type_inferenced_ast: e5584b0a297b40afc46056dc261d9d8fd339755dd4b666d75fdb635f29f2c5b2
>>>>>>> 0e96bf8d
<|MERGE_RESOLUTION|>--- conflicted
+++ resolved
@@ -4,18 +4,11 @@
 outputs:
   - circuit:
       num_public_variables: 0
-      num_private_variables: 898
-      num_constraints: 898
-      at: 4279d3f8aaf3f965e59ac56fa0fd6acf41db6ba4efc374cfa597be851503af46
-      bt: 83360276d586c974068b68c11ebc9360f1581c8679c7fb4f9a50c0d59f27b6e3
-      ct: b1ddf3c556813b2f6a9eab938fa39198bfb5c4c2304c8c62ebc30a0b9b98db89
-    ir:
-      - "decl f0: <0>"
-      - "  store &v1, ((v0), (), (), ())"
-      - "  le &v5, v2, v3"
-      - "  eq &v6, v5, v4"
-      - "  retn v6"
-      - ""
+      num_private_variables: 897
+      num_constraints: 897
+      at: 3898b682c2301fc8f7812b25fafec37b2382eede8f6e86d20bf9468c8b7e4a74
+      bt: 8e0a2864aa6383434f6d7843e06d6594b85a65b2009c612f72b3d8c6f07fb4ef
+      ct: 8d7309bdb692a71de6c9efc246984ce389534e8fc31222a94d5217720c2d20e9
     output:
       - input_file: u128_f.in
         output:
@@ -35,14 +28,7 @@
             r0:
               type: bool
               value: "false"
-<<<<<<< HEAD
-    initial_ast: 6d0ef7a7c1758de263e677d24dbbab6a0d15037d3e727756cceb2fb537c196eb
-    imports_resolved_ast: 6d0ef7a7c1758de263e677d24dbbab6a0d15037d3e727756cceb2fb537c196eb
-    canonicalized_ast: 6d0ef7a7c1758de263e677d24dbbab6a0d15037d3e727756cceb2fb537c196eb
-    type_inferenced_ast: 5d7150eeb467400695972fc86ad99fc25ec2fa05338c09ad659840c8ffd43bf6
-=======
     initial_ast: a2c1fd53a31ef6621356b270a00943ccdae328cd449fafa6c9e23d59ba32be17
     imports_resolved_ast: ba8ae7609671c407fd6c3a2726809747e89f9b1089d8c6ae8bc28d6ead75c0be
     canonicalized_ast: ba8ae7609671c407fd6c3a2726809747e89f9b1089d8c6ae8bc28d6ead75c0be
-    type_inferenced_ast: e5584b0a297b40afc46056dc261d9d8fd339755dd4b666d75fdb635f29f2c5b2
->>>>>>> 0e96bf8d
+    type_inferenced_ast: e5584b0a297b40afc46056dc261d9d8fd339755dd4b666d75fdb635f29f2c5b2