--- conflicted
+++ resolved
@@ -266,14 +266,7 @@
             r0:
               type: bool
               value: "true"
-<<<<<<< HEAD
-    initial_ast: dd54d2d19667ef59f5b8e2bc578db1af2623de9ca33c0f819209058b45a08c31
-    imports_resolved_ast: ecb6b895b6e61508906f6092ab5b1a93102922710ec6b1a0f3b7a641144dc927
-    canonicalized_ast: ecb6b895b6e61508906f6092ab5b1a93102922710ec6b1a0f3b7a641144dc927
-    type_inferenced_ast: c92fe279abf7d1a1b18a674070029c4c62a50ed0875f21278338d3a60a1f5c2b
-=======
-    initial_ast: 1b39f008bd17829a0eaf51e2b9f550e6a980a9d5e9fc62b29ffa2b75dd586b04
-    imports_resolved_ast: bd22fb5274cf9100f6f02403a34c71ad4646df166f650b50314f3050096dc763
-    canonicalized_ast: bd22fb5274cf9100f6f02403a34c71ad4646df166f650b50314f3050096dc763
-    type_inferenced_ast: 868afa533190aa27416e0f94f3f8644cbf030a18adc369e37f1dfbb06666ddc9
->>>>>>> 03f78d56
+    initial_ast: dd23f6a81b63202f9f3d4b84ab1be12f8b4ca25fe2bff21aff3b836f42e3ba7c
+    imports_resolved_ast: 3b6a296a1a11a53e9625bbdcaa21d9e49fd2f6d239126fe581956c8b3ee52808
+    canonicalized_ast: 3b6a296a1a11a53e9625bbdcaa21d9e49fd2f6d239126fe581956c8b3ee52808
+    type_inferenced_ast: a776d77a34f1d412c44b4b387dd6371678437a7fe1a2d52a527eee39d25502fe