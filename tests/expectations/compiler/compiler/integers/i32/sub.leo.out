---
namespace: Compile
expectation: Pass
outputs:
  - circuit:
      num_public_variables: 0
      num_private_variables: 411
      num_constraints: 412
      at: b61e33ff2ef0c9c06c128ecfc305f5a6559b3248723b54fd5322c9883ba00a7b
      bt: dfc61d8440afed49822021c008d8246522566d674144febc4f3e8d422b2f6d9c
      ct: 969c4691a60b281987c4a4f316b46e5caa9ee0de2bb213906c22fa7b20936bd3
    ir:
      - "decl f0: <0>"
      - "  store &v1, ((v0), (), (), ())"
      - "  sub &v5, v2, v3"
      - "  eq &v6, v5, v4"
      - "  retn v6"
      - "decl f1: <7>"
      - "  retn [false, false, false, false, false, false, false, false, false, false, false, false, false, false, false, false, false, false, false, false, false, false, false, false, false, false, false, false, false, false, false, false, false, false, false, false, false, false, false, false, false, false, false, false, false, false, false, false, false, false, false, false, false, false, false, false, false, false, false, false, false, false, false, false, false, false, false, false, false, false, false, false, false, false, false, false, false, false, false, false, false, false, false, false, false, false, false, false, false, false, false, false, false, false, false, false, false, false, false, false, false, false, false, false, false, false, false, false, false, false, false, false, false, false, false, false, false, false, false, false, false, false, false, false, false, false, false, false, false, false, false, false, false, false, false, false, false, false, false, false, false, false, false, false, false, false, false, false, false, false, false, false, false, false, false, false, false, false, false, false, false, false, false, false, false, false, false, false, false, false, false, false, false, false, false, false, false, false, false, false, false, false, false, false, false, false, false, false, false, false, false, false, false, false, false, false, false, false, false, false, false, false, false, false, false, false, false, false, false, false, false, false, false, false, false, false, false, false, false, false, false, false, false, false, false, false, false, false, false, false, false, false, false, false, false, false, false, false, false, false, false, false, false, false, false, false, false, false, false, false, false, false, false, false, false, false]"
      - "decl f2: <8>"
      - "  retn aleo1qnr4dkkvkgfqph0vzc3y6z2eu975wnpz2925ntjccd5cfqxtyu8sta57j8"
      - "decl f3: <9>"
      - "  retn [0, 0, 0, 0, 0, 0, 0, 0, 0, 0, 0, 0, 0, 0, 0, 0, 0, 0, 0, 0, 0, 0, 0, 0, 0, 0, 0, 0, 0, 0, 0, 0]"
      - "decl f4: <10>"
      - "  retn aleo1qnr4dkkvkgfqph0vzc3y6z2eu975wnpz2925ntjccd5cfqxtyu8sta57j8"
      - "decl f5: <11>"
      - "  retn [false, false, false, false, false, false, false, false, false, false, false, false, false, false, false, false, false, false, false, false, false, false, false, false, false, false, false, false, false, false, false, false, false, false, false, false, false, false, false, false, false, false, false, false, false, false, false, false, false, false, false, false, false, false, false, false, false, false, false, false, false, false, false, false, false, false, false, false, false, false, false, false, false, false, false, false, false, false, false, false, false, false, false, false, false, false, false, false, false, false, false, false, false, false, false, false, false, false, false, false, false, false, false, false, false, false, false, false, false, false, false, false, false, false, false, false, false, false, false, false, false, false, false, false, false, false, false, false, false, false, false, false, false, false, false, false, false, false, false, false, false, false, false, false, false, false, false, false, false, false, false, false, false, false, false, false, false, false, false, false, false, false, false, false, false, false, false, false, false, false, false, false, false, false, false, false, false, false, false, false, false, false, false, false, false, false, false, false, false, false, false, false, false, false, false, false, false, false, false, false, false, false, false, false, false, false, false, false, false, false, false, false, false, false, false, false, false, false, false, false, false, false, false, false, false, false, false, false, false, false, false, false, false, false, false, false, false, false, false, false, false, false, false, false, false, false, false, false, false, false, false, false, false, false, false, false]"
      - "decl f6: <12>"
      - "  retn aleo1qnr4dkkvkgfqph0vzc3y6z2eu975wnpz2925ntjccd5cfqxtyu8sta57j8"
      - "decl f7: <13>"
      - "  retn [0, 0, 0, 0, 0, 0, 0, 0, 0, 0, 0, 0, 0, 0, 0, 0, 0, 0, 0, 0, 0, 0, 0, 0, 0, 0, 0, 0, 0, 0, 0, 0]"
      - "decl f8: <14>"
      - "  retn aleo1qnr4dkkvkgfqph0vzc3y6z2eu975wnpz2925ntjccd5cfqxtyu8sta57j8"
      - "decl f9: <15>"
      - "  retn 0"
      - "decl f10: <16>"
      - "  retn [false]"
      - "decl f11: <17>"
      - "  retn false"
      - "decl f12: <18>"
      - "  retn [0]"
      - "decl f13: <19>"
      - "  retn false"
      - "decl f14: <20>"
      - "  retn [false]"
      - "decl f15: <21>"
      - "  retn false"
      - "decl f16: <22>"
      - "  retn [0]"
      - "decl f17: <23>"
      - "  retn false"
      - "decl f18: <24>"
      - "  retn [false, false, false, false, false, false, false, false, false, false, false, false, false, false, false, false, false, false, false, false, false, false, false, false, false, false, false, false, false, false, false, false, false, false, false, false, false, false, false, false, false, false, false, false, false, false, false, false, false, false, false, false, false, false, false, false, false, false, false, false, false, false, false, false, false, false, false, false, false, false, false, false, false, false, false, false, false, false, false, false, false, false, false, false, false, false, false, false, false, false, false, false, false, false, false, false, false, false, false, false, false, false, false, false, false, false, false, false, false, false, false, false, false, false, false, false, false, false, false, false, false, false, false, false, false, false, false, false, false, false, false, false, false, false, false, false, false, false, false, false, false, false, false, false, false, false, false, false, false, false, false, false, false, false, false, false, false, false, false, false, false, false, false, false, false, false, false, false, false, false, false, false, false, false, false, false, false, false, false, false, false, false, false, false, false, false, false, false, false, false, false, false, false, false, false, false, false, false, false, false, false, false, false, false, false, false, false, false, false, false, false, false, false, false, false, false, false, false, false, false, false, false, false, false, false, false, false, false, false, false, false, false, false, false, false, false, false, false, false, false, false, false, false, false, false, false, false, false, false, false, false, false, false]"
      - "decl f19: <25>"
      - "  retn 'a'"
      - "decl f20: <26>"
      - "  retn [0, 0, 0, 0, 0, 0, 0, 0, 0, 0, 0, 0, 0, 0, 0, 0, 0, 0, 0, 0, 0, 0, 0, 0, 0, 0, 0, 0, 0, 0, 0, 0]"
      - "decl f21: <27>"
      - "  retn 'a'"
      - "decl f22: <28>"
      - "  retn [false, false, false, false, false, false, false, false, false, false, false, false, false, false, false, false, false, false, false, false, false, false, false, false, false, false, false, false, false, false, false, false, false, false, false, false, false, false, false, false, false, false, false, false, false, false, false, false, false, false, false, false, false, false, false, false, false, false, false, false, false, false, false, false, false, false, false, false, false, false, false, false, false, false, false, false, false, false, false, false, false, false, false, false, false, false, false, false, false, false, false, false, false, false, false, false, false, false, false, false, false, false, false, false, false, false, false, false, false, false, false, false, false, false, false, false, false, false, false, false, false, false, false, false, false, false, false, false, false, false, false, false, false, false, false, false, false, false, false, false, false, false, false, false, false, false, false, false, false, false, false, false, false, false, false, false, false, false, false, false, false, false, false, false, false, false, false, false, false, false, false, false, false, false, false, false, false, false, false, false, false, false, false, false, false, false, false, false, false, false, false, false, false, false, false, false, false, false, false, false, false, false, false, false, false, false, false, false, false, false, false, false, false, false, false, false, false, false, false, false, false, false, false, false, false, false, false, false, false, false, false, false, false, false, false, false, false, false, false, false, false, false, false, false, false, false, false, false, false, false, false, false, false]"
      - "decl f23: <29>"
      - "  retn 'a'"
      - "decl f24: <30>"
      - "  retn [0, 0, 0, 0, 0, 0, 0, 0, 0, 0, 0, 0, 0, 0, 0, 0, 0, 0, 0, 0, 0, 0, 0, 0, 0, 0, 0, 0, 0, 0, 0, 0]"
      - "decl f25: <31>"
      - "  retn 'a'"
      - "decl f26: <32>"
      - "  retn [false, false, false, false, false, false, false, false, false, false, false, false, false, false, false, false, false, false, false, false, false, false, false, false, false, false, false, false, false, false, false, false, false, false, false, false, false, false, false, false, false, false, false, false, false, false, false, false, false, false, false, false, false, false, false, false, false, false, false, false, false, false, false, false, false, false, false, false, false, false, false, false, false, false, false, false, false, false, false, false, false, false, false, false, false, false, false, false, false, false, false, false, false, false, false, false, false, false, false, false, false, false, false, false, false, false, false, false, false, false, false, false, false, false, false, false, false, false, false, false, false, false, false, false, false, false, false, false, false, false, false, false, false, false, false, false, false, false, false, false, false, false, false, false, false, false, false, false, false, false, false, false, false, false, false, false, false, false, false, false, false, false, false, false, false, false, false, false, false, false, false, false, false, false, false, false, false, false, false, false, false, false, false, false, false, false, false, false, false, false, false, false, false, false, false, false, false, false, false, false, false, false, false, false, false, false, false, false, false, false, false, false, false, false, false, false, false, false, false, false, false, false, false, false, false, false, false, false, false, false, false, false, false, false, false, false, false, false, false, false, false, false, false, false, false, false, false, false, false, false, false, false, false]"
      - "decl f27: <33>"
      - "  retn []"
      - "decl f28: <34>"
      - "  retn [0, 0, 0, 0, 0, 0, 0, 0, 0, 0, 0, 0, 0, 0, 0, 0, 0, 0, 0, 0, 0, 0, 0, 0, 0, 0, 0, 0, 0, 0, 0, 0]"
      - "decl f29: <35>"
      - "  retn []"
      - "decl f30: <36>"
      - "  retn [false, false, false, false, false, false, false, false, false, false, false, false, false, false, false, false, false, false, false, false, false, false, false, false, false, false, false, false, false, false, false, false, false, false, false, false, false, false, false, false, false, false, false, false, false, false, false, false, false, false, false, false, false, false, false, false, false, false, false, false, false, false, false, false, false, false, false, false, false, false, false, false, false, false, false, false, false, false, false, false, false, false, false, false, false, false, false, false, false, false, false, false, false, false, false, false, false, false, false, false, false, false, false, false, false, false, false, false, false, false, false, false, false, false, false, false, false, false, false, false, false, false, false, false, false, false, false, false, false, false, false, false, false, false, false, false, false, false, false, false, false, false, false, false, false, false, false, false, false, false, false, false, false, false, false, false, false, false, false, false, false, false, false, false, false, false, false, false, false, false, false, false, false, false, false, false, false, false, false, false, false, false, false, false, false, false, false, false, false, false, false, false, false, false, false, false, false, false, false, false, false, false, false, false, false, false, false, false, false, false, false, false, false, false, false, false, false, false, false, false, false, false, false, false, false, false, false, false, false, false, false, false, false, false, false, false, false, false, false, false, false, false, false, false, false, false, false, false, false, false, false, false, false]"
      - "decl f31: <37>"
      - "  retn []"
      - "decl f32: <38>"
      - "  retn [0, 0, 0, 0, 0, 0, 0, 0, 0, 0, 0, 0, 0, 0, 0, 0, 0, 0, 0, 0, 0, 0, 0, 0, 0, 0, 0, 0, 0, 0, 0, 0]"
      - "decl f33: <39>"
      - "  retn []"
      - "decl f34: <40>"
      - "  retn [false, false, false, false, false, false, false, false, false, false, false, false, false, false, false, false, false, false, false, false, false, false, false, false, false, false, false, false, false, false, false, false, false, false, false, false, false, false, false, false, false, false, false, false, false, false, false, false, false, false, false, false, false, false, false, false, false, false, false, false, false, false, false, false, false, false, false, false, false, false, false, false, false, false, false, false, false, false, false, false, false, false, false, false, false, false, false, false, false, false, false, false, false, false, false, false, false, false, false, false, false, false, false, false, false, false, false, false, false, false, false, false, false, false, false, false, false, false, false, false, false, false, false, false, false, false, false, false, false, false, false, false, false, false, false, false, false, false, false, false, false, false, false, false, false, false, false, false, false, false, false, false, false, false, false, false, false, false, false, false, false, false, false, false, false, false, false, false, false, false, false, false, false, false, false, false, false, false, false, false, false, false, false, false, false, false, false, false, false, false, false, false, false, false, false, false, false, false, false, false, false, false, false, false, false, false, false, false, false, false, false, false, false, false, false, false, false, false, false, false, false, false, false, false, false, false, false, false, false, false, false, false, false, false, false, false, false, false, false, false, false, false, false, false, false, false, false, false, false, false, false, false, false, false, false, false, false, false, false, false, false, false, false, false, false, false, false, false, false, false, false, false, false, false, false, false, false, false, false, false, false, false, false, false, false, false, false, false, false, false, false, false, false, false, false, false, false, false, false, false, false, false, false, false, false, false, false, false, false, false, false, false, false, false, false, false, false, false, false, false, false, false, false, false, false, false, false, false, false, false, false, false, false, false, false, false, false, false, false, false, false, false, false, false, false, false, false, false, false, false, false, false, false, false, false, false, false, false, false, false, false, false, false, false, false, false, false, false, false, false, false, false, false, false, false, false, false, false, false, false, false, false, false, false, false, false, false, false, false, false, false, false, false, false, false, false, false, false, false, false, false, false, false, false, false, false, false, false, false, false, false, false, false, false, false, false, false, false, false, false, false, false, false, false, false, false, false, false, false, false, false, false, false, false, false, false, false, false, false, false, false, false, false, false, false, false, false, false, false, false, false, false, false, false, false, false, false, false, false, false, false, false, false, false, false, false, false, false, false, false, false, false, false, false, false, false, false, false, false, false, false, false, false, false, false, false, false, false, false, false, false, false, false, false, false, false, false, false, false, false, false, false, false, false, false, false]"
      - "decl f35: <41>"
      - "  retn []group"
      - "decl f36: <42>"
      - "  retn [0, 0, 0, 0, 0, 0, 0, 0, 0, 0, 0, 0, 0, 0, 0, 0, 0, 0, 0, 0, 0, 0, 0, 0, 0, 0, 0, 0, 0, 0, 0, 0, 0, 0, 0, 0, 0, 0, 0, 0, 0, 0, 0, 0, 0, 0, 0, 0, 0, 0, 0, 0, 0, 0, 0, 0, 0, 0, 0, 0, 0, 0, 0, 0]"
      - "decl f37: <43>"
      - "  retn []group"
      - "decl f38: <44>"
      - "  retn [false, false, false, false, false, false, false, false, false, false, false, false, false, false, false, false, false, false, false, false, false, false, false, false, false, false, false, false, false, false, false, false, false, false, false, false, false, false, false, false, false, false, false, false, false, false, false, false, false, false, false, false, false, false, false, false, false, false, false, false, false, false, false, false, false, false, false, false, false, false, false, false, false, false, false, false, false, false, false, false, false, false, false, false, false, false, false, false, false, false, false, false, false, false, false, false, false, false, false, false, false, false, false, false, false, false, false, false, false, false, false, false, false, false, false, false, false, false, false, false, false, false, false, false, false, false, false, false, false, false, false, false, false, false, false, false, false, false, false, false, false, false, false, false, false, false, false, false, false, false, false, false, false, false, false, false, false, false, false, false, false, false, false, false, false, false, false, false, false, false, false, false, false, false, false, false, false, false, false, false, false, false, false, false, false, false, false, false, false, false, false, false, false, false, false, false, false, false, false, false, false, false, false, false, false, false, false, false, false, false, false, false, false, false, false, false, false, false, false, false, false, false, false, false, false, false, false, false, false, false, false, false, false, false, false, false, false, false, false, false, false, false, false, false, false, false, false, false, false, false, false, false, false, false, false, false, false, false, false, false, false, false, false, false, false, false, false, false, false, false, false, false, false, false, false, false, false, false, false, false, false, false, false, false, false, false, false, false, false, false, false, false, false, false, false, false, false, false, false, false, false, false, false, false, false, false, false, false, false, false, false, false, false, false, false, false, false, false, false, false, false, false, false, false, false, false, false, false, false, false, false, false, false, false, false, false, false, false, false, false, false, false, false, false, false, false, false, false, false, false, false, false, false, false, false, false, false, false, false, false, false, false, false, false, false, false, false, false, false, false, false, false, false, false, false, false, false, false, false, false, false, false, false, false, false, false, false, false, false, false, false, false, false, false, false, false, false, false, false, false, false, false, false, false, false, false, false, false, false, false, false, false, false, false, false, false, false, false, false, false, false, false, false, false, false, false, false, false, false, false, false, false, false, false, false, false, false, false, false, false, false, false, false, false, false, false, false, false, false, false, false, false, false, false, false, false, false, false, false, false, false, false, false, false, false, false, false, false, false, false, false, false, false, false, false, false, false, false, false, false, false, false, false, false, false, false, false, false, false, false, false, false, false, false, false, false, false, false, false, false, false, false, false, false, false, false]"
      - "decl f39: <45>"
      - "  retn []group"
      - "decl f40: <46>"
      - "  retn [0, 0, 0, 0, 0, 0, 0, 0, 0, 0, 0, 0, 0, 0, 0, 0, 0, 0, 0, 0, 0, 0, 0, 0, 0, 0, 0, 0, 0, 0, 0, 0, 0, 0, 0, 0, 0, 0, 0, 0, 0, 0, 0, 0, 0, 0, 0, 0, 0, 0, 0, 0, 0, 0, 0, 0, 0, 0, 0, 0, 0, 0, 0, 0]"
      - "decl f41: <47>"
      - "  retn []group"
      - "decl f42: <48>"
      - "  retn [false, false, false, false, false, false, false, false]"
      - "decl f43: <49>"
      - "  retn 0"
      - "decl f44: <50>"
      - "  retn [0]"
      - "decl f45: <51>"
      - "  retn 0"
      - "decl f46: <52>"
      - "  retn [false, false, false, false, false, false, false, false]"
      - "decl f47: <53>"
      - "  retn 0"
      - "decl f48: <54>"
      - "  retn [0]"
      - "decl f49: <55>"
      - "  retn 0"
      - "decl f50: <56>"
      - "  retn [false, false, false, false, false, false, false, false, false, false, false, false, false, false, false, false]"
      - "decl f51: <57>"
      - "  retn 0"
      - "decl f52: <58>"
      - "  retn [0, 0]"
      - "decl f53: <59>"
      - "  retn 0"
      - "decl f54: <60>"
      - "  retn [false, false, false, false, false, false, false, false, false, false, false, false, false, false, false, false]"
      - "decl f55: <61>"
      - "  retn 0"
      - "decl f56: <62>"
      - "  retn [0, 0]"
      - "decl f57: <63>"
      - "  retn 0"
      - "decl f58: <64>"
      - "  retn [false, false, false, false, false, false, false, false, false, false, false, false, false, false, false, false, false, false, false, false, false, false, false, false, false, false, false, false, false, false, false, false]"
      - "decl f59: <65>"
      - "  retn 0"
      - "decl f60: <66>"
      - "  retn [0, 0, 0, 0]"
      - "decl f61: <67>"
      - "  retn 0"
      - "decl f62: <68>"
      - "  retn [false, false, false, false, false, false, false, false, false, false, false, false, false, false, false, false, false, false, false, false, false, false, false, false, false, false, false, false, false, false, false, false]"
      - "decl f63: <69>"
      - "  retn 0"
      - "decl f64: <70>"
      - "  retn [0, 0, 0, 0]"
      - "decl f65: <71>"
      - "  retn 0"
      - "decl f66: <72>"
      - "  retn [false, false, false, false, false, false, false, false, false, false, false, false, false, false, false, false, false, false, false, false, false, false, false, false, false, false, false, false, false, false, false, false, false, false, false, false, false, false, false, false, false, false, false, false, false, false, false, false, false, false, false, false, false, false, false, false, false, false, false, false, false, false, false, false]"
      - "decl f67: <73>"
      - "  retn 0"
      - "decl f68: <74>"
      - "  retn [0, 0, 0, 0, 0, 0, 0, 0]"
      - "decl f69: <75>"
      - "  retn 0"
      - "decl f70: <76>"
      - "  retn [false, false, false, false, false, false, false, false, false, false, false, false, false, false, false, false, false, false, false, false, false, false, false, false, false, false, false, false, false, false, false, false, false, false, false, false, false, false, false, false, false, false, false, false, false, false, false, false, false, false, false, false, false, false, false, false, false, false, false, false, false, false, false, false]"
      - "decl f71: <77>"
      - "  retn 0"
      - "decl f72: <78>"
      - "  retn [0, 0, 0, 0, 0, 0, 0, 0]"
      - "decl f73: <79>"
      - "  retn 0"
      - "decl f74: <80>"
      - "  retn [false, false, false, false, false, false, false, false, false, false, false, false, false, false, false, false, false, false, false, false, false, false, false, false, false, false, false, false, false, false, false, false, false, false, false, false, false, false, false, false, false, false, false, false, false, false, false, false, false, false, false, false, false, false, false, false, false, false, false, false, false, false, false, false, false, false, false, false, false, false, false, false, false, false, false, false, false, false, false, false, false, false, false, false, false, false, false, false, false, false, false, false, false, false, false, false, false, false, false, false, false, false, false, false, false, false, false, false, false, false, false, false, false, false, false, false, false, false, false, false, false, false, false, false, false, false, false, false]"
      - "decl f75: <81>"
      - "  retn 0"
      - "decl f76: <82>"
      - "  retn [0, 0, 0, 0, 0, 0, 0, 0, 0, 0, 0, 0, 0, 0, 0, 0]"
      - "decl f77: <83>"
      - "  retn 0"
      - "decl f78: <84>"
      - "  retn [false, false, false, false, false, false, false, false, false, false, false, false, false, false, false, false, false, false, false, false, false, false, false, false, false, false, false, false, false, false, false, false, false, false, false, false, false, false, false, false, false, false, false, false, false, false, false, false, false, false, false, false, false, false, false, false, false, false, false, false, false, false, false, false, false, false, false, false, false, false, false, false, false, false, false, false, false, false, false, false, false, false, false, false, false, false, false, false, false, false, false, false, false, false, false, false, false, false, false, false, false, false, false, false, false, false, false, false, false, false, false, false, false, false, false, false, false, false, false, false, false, false, false, false, false, false, false, false]"
      - "decl f79: <85>"
      - "  retn 0"
      - "decl f80: <86>"
      - "  retn [0, 0, 0, 0, 0, 0, 0, 0, 0, 0, 0, 0, 0, 0, 0, 0]"
      - "decl f81: <87>"
      - "  retn 0"
      - "decl f82: <88>"
      - "  retn [false, false, false, false, false, false, false, false]"
      - "decl f83: <89>"
      - "  retn 0"
      - "decl f84: <90>"
      - "  retn [0]"
      - "decl f85: <91>"
      - "  retn 0"
      - "decl f86: <92>"
      - "  retn [false, false, false, false, false, false, false, false]"
      - "decl f87: <93>"
      - "  retn 0"
      - "decl f88: <94>"
      - "  retn [0]"
      - "decl f89: <95>"
      - "  retn 0"
      - "decl f90: <96>"
      - "  retn [false, false, false, false, false, false, false, false, false, false, false, false, false, false, false, false]"
      - "decl f91: <97>"
      - "  retn 0"
      - "decl f92: <98>"
      - "  retn [0, 0]"
      - "decl f93: <99>"
      - "  retn 0"
      - "decl f94: <100>"
      - "  retn [false, false, false, false, false, false, false, false, false, false, false, false, false, false, false, false]"
      - "decl f95: <101>"
      - "  retn 0"
      - "decl f96: <102>"
      - "  retn [0, 0]"
      - "decl f97: <103>"
      - "  retn 0"
      - "decl f98: <104>"
      - "  retn [false, false, false, false, false, false, false, false, false, false, false, false, false, false, false, false, false, false, false, false, false, false, false, false, false, false, false, false, false, false, false, false]"
      - "decl f99: <105>"
      - "  retn 0"
      - "decl f100: <106>"
      - "  retn [0, 0, 0, 0]"
      - "decl f101: <107>"
      - "  retn 0"
      - "decl f102: <108>"
      - "  retn [false, false, false, false, false, false, false, false, false, false, false, false, false, false, false, false, false, false, false, false, false, false, false, false, false, false, false, false, false, false, false, false]"
      - "decl f103: <109>"
      - "  retn 0"
      - "decl f104: <110>"
      - "  retn [0, 0, 0, 0]"
      - "decl f105: <111>"
      - "  retn 0"
      - "decl f106: <112>"
      - "  retn [false, false, false, false, false, false, false, false, false, false, false, false, false, false, false, false, false, false, false, false, false, false, false, false, false, false, false, false, false, false, false, false, false, false, false, false, false, false, false, false, false, false, false, false, false, false, false, false, false, false, false, false, false, false, false, false, false, false, false, false, false, false, false, false]"
      - "decl f107: <113>"
      - "  retn 0"
      - "decl f108: <114>"
      - "  retn [0, 0, 0, 0, 0, 0, 0, 0]"
      - "decl f109: <115>"
      - "  retn 0"
      - "decl f110: <116>"
      - "  retn [false, false, false, false, false, false, false, false, false, false, false, false, false, false, false, false, false, false, false, false, false, false, false, false, false, false, false, false, false, false, false, false, false, false, false, false, false, false, false, false, false, false, false, false, false, false, false, false, false, false, false, false, false, false, false, false, false, false, false, false, false, false, false, false]"
      - "decl f111: <117>"
      - "  retn 0"
      - "decl f112: <118>"
      - "  retn [0, 0, 0, 0, 0, 0, 0, 0]"
      - "decl f113: <119>"
      - "  retn 0"
      - "decl f114: <120>"
      - "  retn [false, false, false, false, false, false, false, false, false, false, false, false, false, false, false, false, false, false, false, false, false, false, false, false, false, false, false, false, false, false, false, false, false, false, false, false, false, false, false, false, false, false, false, false, false, false, false, false, false, false, false, false, false, false, false, false, false, false, false, false, false, false, false, false, false, false, false, false, false, false, false, false, false, false, false, false, false, false, false, false, false, false, false, false, false, false, false, false, false, false, false, false, false, false, false, false, false, false, false, false, false, false, false, false, false, false, false, false, false, false, false, false, false, false, false, false, false, false, false, false, false, false, false, false, false, false, false, false]"
      - "decl f115: <121>"
      - "  retn 0"
      - "decl f116: <122>"
      - "  retn [0, 0, 0, 0, 0, 0, 0, 0, 0, 0, 0, 0, 0, 0, 0, 0]"
      - "decl f117: <123>"
      - "  retn 0"
      - "decl f118: <124>"
      - "  retn [false, false, false, false, false, false, false, false, false, false, false, false, false, false, false, false, false, false, false, false, false, false, false, false, false, false, false, false, false, false, false, false, false, false, false, false, false, false, false, false, false, false, false, false, false, false, false, false, false, false, false, false, false, false, false, false, false, false, false, false, false, false, false, false, false, false, false, false, false, false, false, false, false, false, false, false, false, false, false, false, false, false, false, false, false, false, false, false, false, false, false, false, false, false, false, false, false, false, false, false, false, false, false, false, false, false, false, false, false, false, false, false, false, false, false, false, false, false, false, false, false, false, false, false, false, false, false, false]"
      - "decl f119: <125>"
      - "  retn 0"
      - "decl f120: <126>"
      - "  retn [0, 0, 0, 0, 0, 0, 0, 0, 0, 0, 0, 0, 0, 0, 0, 0]"
      - "decl f121: <127>"
      - "  retn 0"
      - ""
    output:
      - input_file: i32.in
        output:
          registers:
            r0:
              type: bool
              value: "true"
<<<<<<< HEAD
    initial_ast: a7af559f5d0edc3a549e6861f50f286077bf241669a3a69db59e78365a9d821c
    imports_resolved_ast: 820c9ebc0e363974b32c1704991fa6a298cd27cc1510548503682af977d0cacf
    canonicalized_ast: 820c9ebc0e363974b32c1704991fa6a298cd27cc1510548503682af977d0cacf
    type_inferenced_ast: cb1af726f554f7da31d36b2ba7c59ac5cfcc1c0665eee8a854f4755e15b0a6ca
=======
    initial_ast: a97c3cf0efa47b31261683dcea61803898cc0db937848e6f4f256ccf9cf3b82a
    imports_resolved_ast: 38e5223b2522b53a03db06c31e7174b8bd33e592a5a070cc40f656aa90220fdc
    canonicalized_ast: 38e5223b2522b53a03db06c31e7174b8bd33e592a5a070cc40f656aa90220fdc
    type_inferenced_ast: 2bdea5a62340f6b5568d3f7efc63a8f91310e50fdf295c9db053cd8d6ebeafa8
>>>>>>> 03f78d56
<|MERGE_RESOLUTION|>--- conflicted
+++ resolved
@@ -265,14 +265,7 @@
             r0:
               type: bool
               value: "true"
-<<<<<<< HEAD
-    initial_ast: a7af559f5d0edc3a549e6861f50f286077bf241669a3a69db59e78365a9d821c
-    imports_resolved_ast: 820c9ebc0e363974b32c1704991fa6a298cd27cc1510548503682af977d0cacf
-    canonicalized_ast: 820c9ebc0e363974b32c1704991fa6a298cd27cc1510548503682af977d0cacf
-    type_inferenced_ast: cb1af726f554f7da31d36b2ba7c59ac5cfcc1c0665eee8a854f4755e15b0a6ca
-=======
-    initial_ast: a97c3cf0efa47b31261683dcea61803898cc0db937848e6f4f256ccf9cf3b82a
-    imports_resolved_ast: 38e5223b2522b53a03db06c31e7174b8bd33e592a5a070cc40f656aa90220fdc
-    canonicalized_ast: 38e5223b2522b53a03db06c31e7174b8bd33e592a5a070cc40f656aa90220fdc
-    type_inferenced_ast: 2bdea5a62340f6b5568d3f7efc63a8f91310e50fdf295c9db053cd8d6ebeafa8
->>>>>>> 03f78d56
+    initial_ast: a1f3ac4dc7bc9a665af13ce1fee2ba921edfbd32362e486f8500ee60f2bee757
+    imports_resolved_ast: 5560ac7f9d1f7a3d3001489f34b9cda6ed162b16f54c0f306607998e17b9f45d
+    canonicalized_ast: 5560ac7f9d1f7a3d3001489f34b9cda6ed162b16f54c0f306607998e17b9f45d
+    type_inferenced_ast: d9fee8a6f2335557bed11f2397ac56e3b4025b3eb516767d3cc57b8f38b55f9b