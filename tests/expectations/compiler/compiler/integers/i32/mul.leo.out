--- conflicted
+++ resolved
@@ -4,18 +4,11 @@
 outputs:
   - circuit:
       num_public_variables: 0
-      num_private_variables: 24577
-      num_constraints: 24578
-      at: 6a71c0f94f3546cb756fb4fbdfd01115eb680df72094456893de74a457ed5408
-      bt: 98151c64a52fdaf7517544f6c590c397c8bf0e07f41ce3783217acc8c7d2893b
-      ct: b17cd9c339cb5a58be22bb1aa50cae7dc27d740b8a48fa4f8b98ffa8dcc43755
-    ir:
-      - "decl f0: <0>"
-      - "  store &v1, ((v0), (), (), ())"
-      - "  mul &v5, v2, v3"
-      - "  eq &v6, v5, v4"
-      - "  retn v6"
-      - ""
+      num_private_variables: 24576
+      num_constraints: 24577
+      at: 3f0c50eed51d601da1dd661e666f96fcf5285b7be20881d92b7fa14e6147c5fd
+      bt: fc2efd0d73e1d0feb345c15515e796fcd289003e5e388d35be464e3ee76a0cb5
+      ct: f720f62a8a58bc4a64c837cfad115c98d50ccfe3b208fb9fa346c5c17ff7ded4
     output:
       - input_file: i32.in
         output:
@@ -23,14 +16,7 @@
             r0:
               type: bool
               value: "true"
-<<<<<<< HEAD
-    initial_ast: c6336809cac6f21c876b5e7540468fe1b1e4300ca2106018698a78a82756adb1
-    imports_resolved_ast: c6336809cac6f21c876b5e7540468fe1b1e4300ca2106018698a78a82756adb1
-    canonicalized_ast: c6336809cac6f21c876b5e7540468fe1b1e4300ca2106018698a78a82756adb1
-    type_inferenced_ast: 17411ca90a36344b739a479680662eefc878ed27c8718aaac936086c17b30bb8
-=======
     initial_ast: 3fc63e8ecf481c6f4224c0206b16af942eb407b151f1fc21d8774cbf84ccc5d6
     imports_resolved_ast: f804e698d9fc3534afe91a0e94d5c9a83e82f7b13a3a7fdc49616e84e7001b39
     canonicalized_ast: f804e698d9fc3534afe91a0e94d5c9a83e82f7b13a3a7fdc49616e84e7001b39
-    type_inferenced_ast: c91c9bb488bf865e76eaf16d5680071797a84bae9d97f7831812b29930270030
->>>>>>> 0e96bf8d
+    type_inferenced_ast: c91c9bb488bf865e76eaf16d5680071797a84bae9d97f7831812b29930270030