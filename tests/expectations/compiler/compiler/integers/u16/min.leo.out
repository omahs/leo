---
namespace: Compile
expectation: Pass
outputs:
  - circuit:
      num_public_variables: 0
      num_private_variables: 2
      num_constraints: 2
      at: 401937c524c61a28b4fab76d7a1f85bb628850012af62362a0922610372faf92
      bt: cdf9a9cee4f2edf55111a95ae60bde9801080f6bde638a5c79273a39a2f9f7f5
      ct: 643d5437104296e21d906ecb15b2c96ad278f20cfc4af53b12bb6069bd853726
    ir:
      - "decl f0: <0>"
      - "  store &v1, ((v0), (), (), ())"
      - "  store &v3, 0"
      - "  eq &v4, v2, true"
      - "  retn v4"
      - ""
    output:
      - input_file: "../input/dummy.in"
        output:
          registers:
            r0:
              type: bool
              value: "true"
<<<<<<< HEAD
    initial_ast: 965a27b8089ca6d73aa75342e41931ea7c731da5732b49a4101801796f9cc6a9
    imports_resolved_ast: 965a27b8089ca6d73aa75342e41931ea7c731da5732b49a4101801796f9cc6a9
    canonicalized_ast: 965a27b8089ca6d73aa75342e41931ea7c731da5732b49a4101801796f9cc6a9
    type_inferenced_ast: 234d39ee159bb82dcd5961a75933016574dd3e9c45533c87781b4668235487b7
=======
    initial_ast: 10bca9f23d35f0a354948dafb069860d71618205c9e0efb483c465c5794ee83a
    imports_resolved_ast: 48d646cdc0a2393649893e1e673ef5b4925dc7bccd95d2d10bdc65b8d2e36e32
    canonicalized_ast: 48d646cdc0a2393649893e1e673ef5b4925dc7bccd95d2d10bdc65b8d2e36e32
    type_inferenced_ast: f64f6b651047f075f0bcae6911b4c4de64f27d4f8f6a917573c1a5e057f209d9
>>>>>>> 0e96bf8d
<|MERGE_RESOLUTION|>--- conflicted
+++ resolved
@@ -4,18 +4,11 @@
 outputs:
   - circuit:
       num_public_variables: 0
-      num_private_variables: 2
-      num_constraints: 2
-      at: 401937c524c61a28b4fab76d7a1f85bb628850012af62362a0922610372faf92
-      bt: cdf9a9cee4f2edf55111a95ae60bde9801080f6bde638a5c79273a39a2f9f7f5
-      ct: 643d5437104296e21d906ecb15b2c96ad278f20cfc4af53b12bb6069bd853726
-    ir:
-      - "decl f0: <0>"
-      - "  store &v1, ((v0), (), (), ())"
-      - "  store &v3, 0"
-      - "  eq &v4, v2, true"
-      - "  retn v4"
-      - ""
+      num_private_variables: 1
+      num_constraints: 1
+      at: 042610d0fd1fe6d6ac112138f8755752f44c7d2a00f1b5960574d6da5cda393f
+      bt: e97756698880ab7555a959a5fb5c6b4e15bd64612aa677adbfe2d0bd91f0a83c
+      ct: cf1cbb66a638b4860a516671fb74850e6ccf787fe6c4c8d29e9c04efe880bd05
     output:
       - input_file: "../input/dummy.in"
         output:
@@ -23,14 +16,7 @@
             r0:
               type: bool
               value: "true"
-<<<<<<< HEAD
-    initial_ast: 965a27b8089ca6d73aa75342e41931ea7c731da5732b49a4101801796f9cc6a9
-    imports_resolved_ast: 965a27b8089ca6d73aa75342e41931ea7c731da5732b49a4101801796f9cc6a9
-    canonicalized_ast: 965a27b8089ca6d73aa75342e41931ea7c731da5732b49a4101801796f9cc6a9
-    type_inferenced_ast: 234d39ee159bb82dcd5961a75933016574dd3e9c45533c87781b4668235487b7
-=======
     initial_ast: 10bca9f23d35f0a354948dafb069860d71618205c9e0efb483c465c5794ee83a
     imports_resolved_ast: 48d646cdc0a2393649893e1e673ef5b4925dc7bccd95d2d10bdc65b8d2e36e32
     canonicalized_ast: 48d646cdc0a2393649893e1e673ef5b4925dc7bccd95d2d10bdc65b8d2e36e32
-    type_inferenced_ast: f64f6b651047f075f0bcae6911b4c4de64f27d4f8f6a917573c1a5e057f209d9
->>>>>>> 0e96bf8d
+    type_inferenced_ast: f64f6b651047f075f0bcae6911b4c4de64f27d4f8f6a917573c1a5e057f209d9