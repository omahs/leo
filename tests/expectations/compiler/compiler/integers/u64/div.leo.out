---
namespace: Compile
expectation: Pass
outputs:
  - circuit:
      num_public_variables: 0
      num_private_variables: 65917
      num_constraints: 82556
      at: 51424b31a3cdc2535de35fa85b2d348a1902e9af18f408a0f1fa356b50cb27fa
      bt: e435aefac0ec01441f251ffab93ab2bdc383af8181cf7276fd1fde2b4752a861
      ct: e439dd87639de0db5cf5a3ee4c43f6a66a7c31ad0766e16b6a0680c330c8f736
    output:
      - input_file: u64.in
        output:
          registers:
            r0:
              type: bool
              value: "true"
    initial_ast: 37ebe3d92090446ef5f71984be3c15c3528a8aedc31338e2ff2fbb333cde8a63
<<<<<<< HEAD
    imports_resolved_ast: 962ea3d0ec72534c0c24a32c63c4c30ddf6ecabd22e1e679a9515368dc157d88
    canonicalized_ast: 962ea3d0ec72534c0c24a32c63c4c30ddf6ecabd22e1e679a9515368dc157d88
    type_inferenced_ast: 6fbb7939ebb7342f2bc6ce1dd292893466195f1ef840db9e5c170eb0f31c8f88
=======
    ir: f0f2a27bfc3f6bdaba7a96508f51b94b88358d4f2bcbfbbe5bcc3ee75f84de1b
    imports_resolved_ast: e0687fab5539c4c88432f10b79c648e343dc5be0a24674e1b84f403f87ed1ca1
    canonicalized_ast: e0687fab5539c4c88432f10b79c648e343dc5be0a24674e1b84f403f87ed1ca1
    type_inferenced_ast: de8f28e943717cb4e9191c915e915ff95af77245eb78ba36c25e4131427a446d
>>>>>>> 3626fbdb
<|MERGE_RESOLUTION|>--- conflicted
+++ resolved
@@ -17,13 +17,7 @@
               type: bool
               value: "true"
     initial_ast: 37ebe3d92090446ef5f71984be3c15c3528a8aedc31338e2ff2fbb333cde8a63
-<<<<<<< HEAD
+    ir: f0f2a27bfc3f6bdaba7a96508f51b94b88358d4f2bcbfbbe5bcc3ee75f84de1b
     imports_resolved_ast: 962ea3d0ec72534c0c24a32c63c4c30ddf6ecabd22e1e679a9515368dc157d88
     canonicalized_ast: 962ea3d0ec72534c0c24a32c63c4c30ddf6ecabd22e1e679a9515368dc157d88
-    type_inferenced_ast: 6fbb7939ebb7342f2bc6ce1dd292893466195f1ef840db9e5c170eb0f31c8f88
-=======
-    ir: f0f2a27bfc3f6bdaba7a96508f51b94b88358d4f2bcbfbbe5bcc3ee75f84de1b
-    imports_resolved_ast: e0687fab5539c4c88432f10b79c648e343dc5be0a24674e1b84f403f87ed1ca1
-    canonicalized_ast: e0687fab5539c4c88432f10b79c648e343dc5be0a24674e1b84f403f87ed1ca1
-    type_inferenced_ast: de8f28e943717cb4e9191c915e915ff95af77245eb78ba36c25e4131427a446d
->>>>>>> 3626fbdb
+    type_inferenced_ast: 6fbb7939ebb7342f2bc6ce1dd292893466195f1ef840db9e5c170eb0f31c8f88