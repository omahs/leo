--- conflicted
+++ resolved
@@ -277,14 +277,7 @@
             r0:
               type: bool
               value: "true"
-<<<<<<< HEAD
-    initial_ast: 5843466850758d7a828427350b8d0246dd56a1b7d96f7deaa94af084fab72ac8
-    imports_resolved_ast: 729f1d80239115cb4522c7bad1bacbd82e50c06c6a5e05c80f5a031bb43ef961
-    canonicalized_ast: 729f1d80239115cb4522c7bad1bacbd82e50c06c6a5e05c80f5a031bb43ef961
-    type_inferenced_ast: f5ff6eb3224b76ca27b3c3b5669af7961fe80883a5e81e0b6aeaf09e6d4ead9f
-=======
-    initial_ast: 60bb9cbd7610542a294a020754f3f98ff79879cc967a8fb2060e31fb628afabf
-    imports_resolved_ast: f15b97309f7631799b802baf00f87a3b0a31447b734a3c2c0e66ed73a18e1774
-    canonicalized_ast: f15b97309f7631799b802baf00f87a3b0a31447b734a3c2c0e66ed73a18e1774
-    type_inferenced_ast: 7eb68616ffa3fe0ae836048cff92a8a8e7569ca91a2b33928965feac9bfa409f
->>>>>>> 03f78d56
+    initial_ast: b259ae3af4af99cdb7b842658f71fe11396e6d143f80910f485a550809fbc11d
+    imports_resolved_ast: 6cf348cac5302fc63d3089f294c524c5ba43fb2a3b7b0f5c84d2b80e30ffbbb0
+    canonicalized_ast: 6cf348cac5302fc63d3089f294c524c5ba43fb2a3b7b0f5c84d2b80e30ffbbb0
+    type_inferenced_ast: 00ba8fdfec389f27c5fa8d63eb60edb3429c7c60ddddd319aea54c641cda1fb6