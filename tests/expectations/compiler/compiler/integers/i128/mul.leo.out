--- conflicted
+++ resolved
@@ -4,18 +4,11 @@
 outputs:
   - circuit:
       num_public_variables: 0
-      num_private_variables: 393217
-      num_constraints: 393218
-      at: 6f5a444b5cd1dc46b6b56fede4f3757c2de5877b087cabf16b31f29a379de270
-      bt: 50582d676e21a44045dfb0f8037ea9bf7d578a790fc2692cc1b3906f0886526d
-      ct: c6d3a21af9240ae4c5447ca1ed0375071a466cb2e98fb63b0c0f7468753e9f9b
-    ir:
-      - "decl f0: <0>"
-      - "  store &v1, ((v0), (), (), ())"
-      - "  mul &v5, v2, v3"
-      - "  eq &v6, v5, v4"
-      - "  retn v6"
-      - ""
+      num_private_variables: 393216
+      num_constraints: 393217
+      at: d5a0c9b374587e6c25f437a157bef0c152665743371172ba94d04e13a1a8f509
+      bt: 2d0600e403e694d114c452c3e5c1ad2137e48b5344b3760dbec2e826420b8a9e
+      ct: 76b519a48f8267fa180bc68f3e7a84fe7319a3ad2e76338916cb399d9cea22d8
     output:
       - input_file: i128.in
         output:
@@ -23,14 +16,7 @@
             r0:
               type: bool
               value: "true"
-<<<<<<< HEAD
-    initial_ast: fc1e4d180aaddf8444126e66b27bdce8758560590504da645569ce1698255b24
-    imports_resolved_ast: fc1e4d180aaddf8444126e66b27bdce8758560590504da645569ce1698255b24
-    canonicalized_ast: fc1e4d180aaddf8444126e66b27bdce8758560590504da645569ce1698255b24
-    type_inferenced_ast: d1ba176a6cd2720f15b2b85ef242843b3b233ea57a89cd900afed11e7b691098
-=======
     initial_ast: 16a27b027b669640d3c23c1eca2db5ea3286bf3623baf9038cb28c4937e88c34
     imports_resolved_ast: 134dc5708313c2da653339a9bfae165482132f71120de431bd45f0809d010769
     canonicalized_ast: 134dc5708313c2da653339a9bfae165482132f71120de431bd45f0809d010769
-    type_inferenced_ast: f5941eb8a2379b6ac87c8a826d145b0745dad32c3fd7dca2faa5631492539dcf
->>>>>>> 0e96bf8d
+    type_inferenced_ast: f5941eb8a2379b6ac87c8a826d145b0745dad32c3fd7dca2faa5631492539dcf