---
namespace: Compile
expectation: Pass
outputs:
  - circuit:
      num_public_variables: 0
      num_private_variables: 898
      num_constraints: 898
      at: 876ade513010be12ec7af1f8130bf00704e80bce67e4982c56f398d75f1821bb
      bt: d62e88d9745f6e90b288595f5f0b5284e13cc307bd8153ceb82bfd2c135429a4
      ct: b1ddf3c556813b2f6a9eab938fa39198bfb5c4c2304c8c62ebc30a0b9b98db89
    ir:
      - "decl f0: <0>"
      - "  store &v1, ((v0), (), (), ())"
      - "  lt &v5, v2, v3"
      - "  eq &v6, v5, v4"
      - "  retn v6"
      - ""
    output:
      - input_file: i128_l.in
        output:
          registers:
            r0:
              type: bool
              value: "true"
      - input_file: i128_e.in
        output:
          registers:
            r0:
              type: bool
              value: "true"
<<<<<<< HEAD
    initial_ast: ffc4be03d8c60c3ed2f299943ceb1cef3a628bb35fdc2d08865de64fb5eb8b3d
    imports_resolved_ast: ffc4be03d8c60c3ed2f299943ceb1cef3a628bb35fdc2d08865de64fb5eb8b3d
    canonicalized_ast: ffc4be03d8c60c3ed2f299943ceb1cef3a628bb35fdc2d08865de64fb5eb8b3d
    type_inferenced_ast: 23c3b5b1931d87219d62098c99faf0fee8736e4d63a8540b35d5a181c50aefc8
=======
    initial_ast: ff20432be7beb83e5e5b022eef93d6ea0ef262fb834ce0eef5633c1db97abe03
    imports_resolved_ast: a9fcd03cf41ae30fa40c8621fd7f50408574dd0fde93e6c17ffc6a09795178cf
    canonicalized_ast: a9fcd03cf41ae30fa40c8621fd7f50408574dd0fde93e6c17ffc6a09795178cf
    type_inferenced_ast: b319095abb3eafdc49b0a2c1451235b543bd5cc2e1f75e215e5a502b80bef6d0
>>>>>>> 0e96bf8d
<|MERGE_RESOLUTION|>--- conflicted
+++ resolved
@@ -4,18 +4,11 @@
 outputs:
   - circuit:
       num_public_variables: 0
-      num_private_variables: 898
-      num_constraints: 898
-      at: 876ade513010be12ec7af1f8130bf00704e80bce67e4982c56f398d75f1821bb
-      bt: d62e88d9745f6e90b288595f5f0b5284e13cc307bd8153ceb82bfd2c135429a4
-      ct: b1ddf3c556813b2f6a9eab938fa39198bfb5c4c2304c8c62ebc30a0b9b98db89
-    ir:
-      - "decl f0: <0>"
-      - "  store &v1, ((v0), (), (), ())"
-      - "  lt &v5, v2, v3"
-      - "  eq &v6, v5, v4"
-      - "  retn v6"
-      - ""
+      num_private_variables: 897
+      num_constraints: 897
+      at: 9164a7c32351fa140180bb6aedc74fc291dde69bbff2b1e9c2191b3d155356dd
+      bt: 9a46d23879218b3aa9d5b6575fc677aca1f7470b3b4e623a26f410a38200661b
+      ct: 8d7309bdb692a71de6c9efc246984ce389534e8fc31222a94d5217720c2d20e9
     output:
       - input_file: i128_l.in
         output:
@@ -29,14 +22,7 @@
             r0:
               type: bool
               value: "true"
-<<<<<<< HEAD
-    initial_ast: ffc4be03d8c60c3ed2f299943ceb1cef3a628bb35fdc2d08865de64fb5eb8b3d
-    imports_resolved_ast: ffc4be03d8c60c3ed2f299943ceb1cef3a628bb35fdc2d08865de64fb5eb8b3d
-    canonicalized_ast: ffc4be03d8c60c3ed2f299943ceb1cef3a628bb35fdc2d08865de64fb5eb8b3d
-    type_inferenced_ast: 23c3b5b1931d87219d62098c99faf0fee8736e4d63a8540b35d5a181c50aefc8
-=======
     initial_ast: ff20432be7beb83e5e5b022eef93d6ea0ef262fb834ce0eef5633c1db97abe03
     imports_resolved_ast: a9fcd03cf41ae30fa40c8621fd7f50408574dd0fde93e6c17ffc6a09795178cf
     canonicalized_ast: a9fcd03cf41ae30fa40c8621fd7f50408574dd0fde93e6c17ffc6a09795178cf
-    type_inferenced_ast: b319095abb3eafdc49b0a2c1451235b543bd5cc2e1f75e215e5a502b80bef6d0
->>>>>>> 0e96bf8d
+    type_inferenced_ast: b319095abb3eafdc49b0a2c1451235b543bd5cc2e1f75e215e5a502b80bef6d0