--- conflicted
+++ resolved
@@ -271,14 +271,7 @@
             r0:
               type: bool
               value: "true"
-<<<<<<< HEAD
-    initial_ast: dc384b777a3d3256973f4c44b236d2dc68b89f7c274ae668217fbd0f475e8db8
-    imports_resolved_ast: 50632bc047d93aa276d80ffea3e5172816f16fe4c19a47715abc28cf86eb215f
-    canonicalized_ast: 50632bc047d93aa276d80ffea3e5172816f16fe4c19a47715abc28cf86eb215f
-    type_inferenced_ast: 996ba3e67b61effa347fe98b67e34c4b792b95372b54bd14a97df67126d3e6a6
-=======
-    initial_ast: af6e3f29910ff761ab6841366154599b72dc81a0443590b02e32e30890ebeea6
-    imports_resolved_ast: b8667c4d7e0de06ff720786c522e7f45a5e7e017faf31018de0aea8e446f00bb
-    canonicalized_ast: b8667c4d7e0de06ff720786c522e7f45a5e7e017faf31018de0aea8e446f00bb
-    type_inferenced_ast: 7f9a4f6786b57271733e1be04cb65e34dc159c999a6f0169fa9119b216abf2da
->>>>>>> 03f78d56
+    initial_ast: 2d077a777b08440ba28ad754312a9c812364083507e5a7f4a3d4d5b957c19bd5
+    imports_resolved_ast: abd4cc8704d30101bd376acd216175bb594c086da26dce95a77050c370742ba8
+    canonicalized_ast: abd4cc8704d30101bd376acd216175bb594c086da26dce95a77050c370742ba8
+    type_inferenced_ast: 0cede1bc2c07840720091c3e290685ae8b354e8eabcdf3d34cfd5c4f294d79b0