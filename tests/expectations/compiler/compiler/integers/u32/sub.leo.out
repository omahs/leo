---
namespace: Compile
expectation: Pass
outputs:
  - circuit:
      num_public_variables: 0
      num_private_variables: 193
      num_constraints: 194
      at: 844cb01c7d61d2f43a13c2fed6d5c97927ad83d77b7b1380e99129a1d9f4ad03
      bt: cfa9c32dfc7dea263fceeda5e6dc318760783ab24ffdf8ba7c3430def8e491a9
      ct: 7cdbddad7a143d1de03d5359f76225eeb287e9baee33da5a259f9f3a29cac405
    ir:
      - "decl f0: <0>"
      - "  store &v1, ((v0), (), (), ())"
      - "  sub &v5, v2, v3"
      - "  eq &v6, v5, v4"
      - "  retn v6"
      - ""
    output:
      - input_file: u32_f.in
        output:
          registers:
            r0:
              type: bool
              value: "true"
<<<<<<< HEAD
    initial_ast: 7c43216607e8c380ac3f6576be381939f23ecf32f29f9f75f527966b1640fe5a
    imports_resolved_ast: 7c43216607e8c380ac3f6576be381939f23ecf32f29f9f75f527966b1640fe5a
    canonicalized_ast: 7c43216607e8c380ac3f6576be381939f23ecf32f29f9f75f527966b1640fe5a
    type_inferenced_ast: c9bed644801e4b33c82b5d121e7c612d0018476b7106ec210e7d55ed278f0496
=======
    initial_ast: 5ad8be6dc638e835e2f7b4e9dd26f9ae282dbe59d9853db13ce09f38d3e43b1f
    imports_resolved_ast: 8e00c2a5a551717794add2a0ead417374b1c1d132d50232b27c70bbb0188a2a2
    canonicalized_ast: 8e00c2a5a551717794add2a0ead417374b1c1d132d50232b27c70bbb0188a2a2
    type_inferenced_ast: e0dd9cbc4255146f6b5e2b99348a480ebcfa361ecf505a50c14c33d663772b20
>>>>>>> 0e96bf8d
<|MERGE_RESOLUTION|>--- conflicted
+++ resolved
@@ -4,18 +4,11 @@
 outputs:
   - circuit:
       num_public_variables: 0
-      num_private_variables: 193
-      num_constraints: 194
-      at: 844cb01c7d61d2f43a13c2fed6d5c97927ad83d77b7b1380e99129a1d9f4ad03
-      bt: cfa9c32dfc7dea263fceeda5e6dc318760783ab24ffdf8ba7c3430def8e491a9
-      ct: 7cdbddad7a143d1de03d5359f76225eeb287e9baee33da5a259f9f3a29cac405
-    ir:
-      - "decl f0: <0>"
-      - "  store &v1, ((v0), (), (), ())"
-      - "  sub &v5, v2, v3"
-      - "  eq &v6, v5, v4"
-      - "  retn v6"
-      - ""
+      num_private_variables: 192
+      num_constraints: 193
+      at: 6cb7221b25d9868ec3dfc97292d22e7b9b7e7571ffd39a14523c2dcd6ee63c60
+      bt: db97ec2b7f2b40889263b26fc6f01de19f78a4b007371ad2f54869e9a31d21db
+      ct: 0a2d17cb1ee78051a702abbb771d34100ff951ae893e69981ee2507b5aba6671
     output:
       - input_file: u32_f.in
         output:
@@ -23,14 +16,7 @@
             r0:
               type: bool
               value: "true"
-<<<<<<< HEAD
-    initial_ast: 7c43216607e8c380ac3f6576be381939f23ecf32f29f9f75f527966b1640fe5a
-    imports_resolved_ast: 7c43216607e8c380ac3f6576be381939f23ecf32f29f9f75f527966b1640fe5a
-    canonicalized_ast: 7c43216607e8c380ac3f6576be381939f23ecf32f29f9f75f527966b1640fe5a
-    type_inferenced_ast: c9bed644801e4b33c82b5d121e7c612d0018476b7106ec210e7d55ed278f0496
-=======
     initial_ast: 5ad8be6dc638e835e2f7b4e9dd26f9ae282dbe59d9853db13ce09f38d3e43b1f
     imports_resolved_ast: 8e00c2a5a551717794add2a0ead417374b1c1d132d50232b27c70bbb0188a2a2
     canonicalized_ast: 8e00c2a5a551717794add2a0ead417374b1c1d132d50232b27c70bbb0188a2a2
-    type_inferenced_ast: e0dd9cbc4255146f6b5e2b99348a480ebcfa361ecf505a50c14c33d663772b20
->>>>>>> 0e96bf8d
+    type_inferenced_ast: e0dd9cbc4255146f6b5e2b99348a480ebcfa361ecf505a50c14c33d663772b20