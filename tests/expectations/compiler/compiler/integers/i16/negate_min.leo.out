--- conflicted
+++ resolved
@@ -17,13 +17,7 @@
               type: bool
               value: "true"
     initial_ast: 0ec624ad195f266b89cc74158a18bc0154e7efb65976fababf9fa6adc23759c1
-<<<<<<< HEAD
+    ir: f64b1384242c9e123140eb750b38929bd3f56f867937a2422756749e55e32d71
     imports_resolved_ast: dbc96bd49acbdaae0f363287ad8e6b6717f458fa50a6269deda819d24451eda2
     canonicalized_ast: dbc96bd49acbdaae0f363287ad8e6b6717f458fa50a6269deda819d24451eda2
-    type_inferenced_ast: 04242684bcfd05e41d28e86f87e508fb1da6c0e898c3535f643ef12b138334d9
-=======
-    ir: f64b1384242c9e123140eb750b38929bd3f56f867937a2422756749e55e32d71
-    imports_resolved_ast: 4775f0b2c7f876df2cc243f7f0553c1f1edfdb4e9b146aa54dde70986ef0af38
-    canonicalized_ast: 4775f0b2c7f876df2cc243f7f0553c1f1edfdb4e9b146aa54dde70986ef0af38
-    type_inferenced_ast: 0462dc271a7635fc0a7a37baad1ab1ec6ffa2ad74bc98e4c077a4f6e001870a5
->>>>>>> 3626fbdb
+    type_inferenced_ast: 04242684bcfd05e41d28e86f87e508fb1da6c0e898c3535f643ef12b138334d9