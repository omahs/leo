--- conflicted
+++ resolved
@@ -272,14 +272,7 @@
             r0:
               type: bool
               value: "true"
-<<<<<<< HEAD
-    initial_ast: af2ea52be5a521b54f59325d91371b46b11fe94d05bbd7f189ac10e7dddff7a9
-    imports_resolved_ast: 3359f6e37120e1e924cfde4ef0469877b30b4ad463058d466ea2589df3ad16cd
-    canonicalized_ast: 3359f6e37120e1e924cfde4ef0469877b30b4ad463058d466ea2589df3ad16cd
-    type_inferenced_ast: 10323becc308d32597bcc79de8757ec27f455a91841172914c5b2cc5d98b7c44
-=======
-    initial_ast: eb5e25bd2bf8438cac378d6a6ec32652f5f21724338285e9d25fa2c438e1c2c7
-    imports_resolved_ast: 97f2e5083b8d9f93ca6e6fcddd2bba83de823f543630cb7d2ebed182d2b0ea35
-    canonicalized_ast: 97f2e5083b8d9f93ca6e6fcddd2bba83de823f543630cb7d2ebed182d2b0ea35
-    type_inferenced_ast: bbac44ecb9b2c55f9a13227e61cdb951ea42456d6150598effafc803fd28d55e
->>>>>>> 03f78d56
+    initial_ast: 439d841ef73da41dcc9f26d6cefcbeb6e70f65e689053c79017fe43f2c536961
+    imports_resolved_ast: 2b00157c6f5f87eeec0d9c3b907df2bf096575a90aac1d23effec6c6301d9d20
+    canonicalized_ast: 2b00157c6f5f87eeec0d9c3b907df2bf096575a90aac1d23effec6c6301d9d20
+    type_inferenced_ast: 87b1db289eccd8e1a92b5fb64dbd8238d31c85125b68cfc5e2b293634533bdbb