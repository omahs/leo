---
namespace: Compile
expectation: Pass
outputs:
  - circuit:
      num_public_variables: 0
      num_private_variables: 31
      num_constraints: 31
      at: 8111e478f64beb722ec96fbd80076cb73b735813b20e8f2ed6e3c21febceaae7
      bt: c2cfac5aa6e125cb6cde720b0598fef7933c4aa62926fe99405bf1c2829dd4ce
      ct: a3fa97a403ebea95a47d7ded7c01cee45af74afbfa876c203e4e96f6054b8815
    ir:
      - "decl f0: <0>"
      - "  store &v0, ((), (), (), ())"
      - "  eq &v3, v1, v2"
      - "  assert v3"
      - ""
    output:
      - input_file: i8.in
        output:
          registers: {}
<<<<<<< HEAD
    initial_ast: 37cecc9eb7c01cdd24e1ff567c92d1128d27d6893cbdaa96630385548ec9c9a7
    imports_resolved_ast: 37cecc9eb7c01cdd24e1ff567c92d1128d27d6893cbdaa96630385548ec9c9a7
    canonicalized_ast: c7186e0bab90c27a0255c5e4874129d6e0cb546d020ebd3f1b41feb65a4d747a
    type_inferenced_ast: cc40c16c28bc6954158c35382a1a82eb4dc090b951b3b1d82769eda69990657b
=======
    initial_ast: 17b1eb126e8cb1e246f071e8ad20a25eee7a8abd80e3681e525439292221632c
    imports_resolved_ast: bfcafd2c41e07efda1719e88c8ed24f0e0c690adecf205380eb8ac804fd7a8c5
    canonicalized_ast: 9416b55880089e8ca46f09154f306e138362340b52dddb8b93f4bd23a6eac906
    type_inferenced_ast: d9c163f4e000f3c96ace5e9147d693b6d843d9aa18f63a35177c7745e9549bd2
>>>>>>> 0e96bf8d
<|MERGE_RESOLUTION|>--- conflicted
+++ resolved
@@ -9,24 +9,11 @@
       at: 8111e478f64beb722ec96fbd80076cb73b735813b20e8f2ed6e3c21febceaae7
       bt: c2cfac5aa6e125cb6cde720b0598fef7933c4aa62926fe99405bf1c2829dd4ce
       ct: a3fa97a403ebea95a47d7ded7c01cee45af74afbfa876c203e4e96f6054b8815
-    ir:
-      - "decl f0: <0>"
-      - "  store &v0, ((), (), (), ())"
-      - "  eq &v3, v1, v2"
-      - "  assert v3"
-      - ""
     output:
       - input_file: i8.in
         output:
           registers: {}
-<<<<<<< HEAD
-    initial_ast: 37cecc9eb7c01cdd24e1ff567c92d1128d27d6893cbdaa96630385548ec9c9a7
-    imports_resolved_ast: 37cecc9eb7c01cdd24e1ff567c92d1128d27d6893cbdaa96630385548ec9c9a7
-    canonicalized_ast: c7186e0bab90c27a0255c5e4874129d6e0cb546d020ebd3f1b41feb65a4d747a
-    type_inferenced_ast: cc40c16c28bc6954158c35382a1a82eb4dc090b951b3b1d82769eda69990657b
-=======
     initial_ast: 17b1eb126e8cb1e246f071e8ad20a25eee7a8abd80e3681e525439292221632c
     imports_resolved_ast: bfcafd2c41e07efda1719e88c8ed24f0e0c690adecf205380eb8ac804fd7a8c5
     canonicalized_ast: 9416b55880089e8ca46f09154f306e138362340b52dddb8b93f4bd23a6eac906
-    type_inferenced_ast: d9c163f4e000f3c96ace5e9147d693b6d843d9aa18f63a35177c7745e9549bd2
->>>>>>> 0e96bf8d
+    type_inferenced_ast: d9c163f4e000f3c96ace5e9147d693b6d843d9aa18f63a35177c7745e9549bd2