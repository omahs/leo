---
namespace: Compile
expectation: Pass
outputs:
  - circuit:
      num_public_variables: 0
      num_private_variables: 34
      num_constraints: 34
      at: f63838e11a4127b159b16fa2944d71a4d86fcb79fd2711fb1e1365468df29828
      bt: 321197b153b7b5ba5b7a6425985896c790571f228f49a2fdfbb0904819da2450
      ct: ce250efa8eb24a9e6e675bcbbaaedf9b6041febdad29758cc012c865f13f71d8
    ir:
      - "decl f0: <0>"
      - "  store &v1, ((v0), (), (), ())"
      - "  eq &v5, v2, v3"
      - "  eq &v6, v5, v4"
      - "  retn v6"
      - "decl f1: <7>"
      - "  retn [false, false, false, false, false, false, false, false, false, false, false, false, false, false, false, false, false, false, false, false, false, false, false, false, false, false, false, false, false, false, false, false, false, false, false, false, false, false, false, false, false, false, false, false, false, false, false, false, false, false, false, false, false, false, false, false, false, false, false, false, false, false, false, false, false, false, false, false, false, false, false, false, false, false, false, false, false, false, false, false, false, false, false, false, false, false, false, false, false, false, false, false, false, false, false, false, false, false, false, false, false, false, false, false, false, false, false, false, false, false, false, false, false, false, false, false, false, false, false, false, false, false, false, false, false, false, false, false, false, false, false, false, false, false, false, false, false, false, false, false, false, false, false, false, false, false, false, false, false, false, false, false, false, false, false, false, false, false, false, false, false, false, false, false, false, false, false, false, false, false, false, false, false, false, false, false, false, false, false, false, false, false, false, false, false, false, false, false, false, false, false, false, false, false, false, false, false, false, false, false, false, false, false, false, false, false, false, false, false, false, false, false, false, false, false, false, false, false, false, false, false, false, false, false, false, false, false, false, false, false, false, false, false, false, false, false, false, false, false, false, false, false, false, false, false, false, false, false, false, false, false, false, false, false, false, false]"
      - "decl f2: <8>"
      - "  retn aleo1qnr4dkkvkgfqph0vzc3y6z2eu975wnpz2925ntjccd5cfqxtyu8sta57j8"
      - "decl f3: <9>"
      - "  retn [0, 0, 0, 0, 0, 0, 0, 0, 0, 0, 0, 0, 0, 0, 0, 0, 0, 0, 0, 0, 0, 0, 0, 0, 0, 0, 0, 0, 0, 0, 0, 0]"
      - "decl f4: <10>"
      - "  retn aleo1qnr4dkkvkgfqph0vzc3y6z2eu975wnpz2925ntjccd5cfqxtyu8sta57j8"
      - "decl f5: <11>"
      - "  retn [false, false, false, false, false, false, false, false, false, false, false, false, false, false, false, false, false, false, false, false, false, false, false, false, false, false, false, false, false, false, false, false, false, false, false, false, false, false, false, false, false, false, false, false, false, false, false, false, false, false, false, false, false, false, false, false, false, false, false, false, false, false, false, false, false, false, false, false, false, false, false, false, false, false, false, false, false, false, false, false, false, false, false, false, false, false, false, false, false, false, false, false, false, false, false, false, false, false, false, false, false, false, false, false, false, false, false, false, false, false, false, false, false, false, false, false, false, false, false, false, false, false, false, false, false, false, false, false, false, false, false, false, false, false, false, false, false, false, false, false, false, false, false, false, false, false, false, false, false, false, false, false, false, false, false, false, false, false, false, false, false, false, false, false, false, false, false, false, false, false, false, false, false, false, false, false, false, false, false, false, false, false, false, false, false, false, false, false, false, false, false, false, false, false, false, false, false, false, false, false, false, false, false, false, false, false, false, false, false, false, false, false, false, false, false, false, false, false, false, false, false, false, false, false, false, false, false, false, false, false, false, false, false, false, false, false, false, false, false, false, false, false, false, false, false, false, false, false, false, false, false, false, false, false, false, false]"
      - "decl f6: <12>"
      - "  retn aleo1qnr4dkkvkgfqph0vzc3y6z2eu975wnpz2925ntjccd5cfqxtyu8sta57j8"
      - "decl f7: <13>"
      - "  retn [0, 0, 0, 0, 0, 0, 0, 0, 0, 0, 0, 0, 0, 0, 0, 0, 0, 0, 0, 0, 0, 0, 0, 0, 0, 0, 0, 0, 0, 0, 0, 0]"
      - "decl f8: <14>"
      - "  retn aleo1qnr4dkkvkgfqph0vzc3y6z2eu975wnpz2925ntjccd5cfqxtyu8sta57j8"
      - "decl f9: <15>"
      - "  retn [false]"
      - "decl f10: <16>"
      - "  retn false"
      - "decl f11: <17>"
      - "  retn [0]"
      - "decl f12: <18>"
      - "  retn false"
      - "decl f13: <19>"
      - "  retn [false]"
      - "decl f14: <20>"
      - "  retn false"
      - "decl f15: <21>"
      - "  retn [0]"
      - "decl f16: <22>"
      - "  retn false"
      - "decl f17: <23>"
      - "  retn [false, false, false, false, false, false, false, false, false, false, false, false, false, false, false, false, false, false, false, false, false, false, false, false, false, false, false, false, false, false, false, false, false, false, false, false, false, false, false, false, false, false, false, false, false, false, false, false, false, false, false, false, false, false, false, false, false, false, false, false, false, false, false, false, false, false, false, false, false, false, false, false, false, false, false, false, false, false, false, false, false, false, false, false, false, false, false, false, false, false, false, false, false, false, false, false, false, false, false, false, false, false, false, false, false, false, false, false, false, false, false, false, false, false, false, false, false, false, false, false, false, false, false, false, false, false, false, false, false, false, false, false, false, false, false, false, false, false, false, false, false, false, false, false, false, false, false, false, false, false, false, false, false, false, false, false, false, false, false, false, false, false, false, false, false, false, false, false, false, false, false, false, false, false, false, false, false, false, false, false, false, false, false, false, false, false, false, false, false, false, false, false, false, false, false, false, false, false, false, false, false, false, false, false, false, false, false, false, false, false, false, false, false, false, false, false, false, false, false, false, false, false, false, false, false, false, false, false, false, false, false, false, false, false, false, false, false, false, false, false, false, false, false, false, false, false, false, false, false, false, false, false, false]"
      - "decl f18: <24>"
      - "  retn 'a'"
      - "decl f19: <25>"
      - "  retn [0, 0, 0, 0, 0, 0, 0, 0, 0, 0, 0, 0, 0, 0, 0, 0, 0, 0, 0, 0, 0, 0, 0, 0, 0, 0, 0, 0, 0, 0, 0, 0]"
      - "decl f20: <26>"
      - "  retn 'a'"
      - "decl f21: <27>"
      - "  retn [false, false, false, false, false, false, false, false, false, false, false, false, false, false, false, false, false, false, false, false, false, false, false, false, false, false, false, false, false, false, false, false, false, false, false, false, false, false, false, false, false, false, false, false, false, false, false, false, false, false, false, false, false, false, false, false, false, false, false, false, false, false, false, false, false, false, false, false, false, false, false, false, false, false, false, false, false, false, false, false, false, false, false, false, false, false, false, false, false, false, false, false, false, false, false, false, false, false, false, false, false, false, false, false, false, false, false, false, false, false, false, false, false, false, false, false, false, false, false, false, false, false, false, false, false, false, false, false, false, false, false, false, false, false, false, false, false, false, false, false, false, false, false, false, false, false, false, false, false, false, false, false, false, false, false, false, false, false, false, false, false, false, false, false, false, false, false, false, false, false, false, false, false, false, false, false, false, false, false, false, false, false, false, false, false, false, false, false, false, false, false, false, false, false, false, false, false, false, false, false, false, false, false, false, false, false, false, false, false, false, false, false, false, false, false, false, false, false, false, false, false, false, false, false, false, false, false, false, false, false, false, false, false, false, false, false, false, false, false, false, false, false, false, false, false, false, false, false, false, false, false, false, false]"
      - "decl f22: <28>"
      - "  retn 'a'"
      - "decl f23: <29>"
      - "  retn [0, 0, 0, 0, 0, 0, 0, 0, 0, 0, 0, 0, 0, 0, 0, 0, 0, 0, 0, 0, 0, 0, 0, 0, 0, 0, 0, 0, 0, 0, 0, 0]"
      - "decl f24: <30>"
      - "  retn 'a'"
      - "decl f25: <31>"
      - "  retn [false, false, false, false, false, false, false, false, false, false, false, false, false, false, false, false, false, false, false, false, false, false, false, false, false, false, false, false, false, false, false, false, false, false, false, false, false, false, false, false, false, false, false, false, false, false, false, false, false, false, false, false, false, false, false, false, false, false, false, false, false, false, false, false, false, false, false, false, false, false, false, false, false, false, false, false, false, false, false, false, false, false, false, false, false, false, false, false, false, false, false, false, false, false, false, false, false, false, false, false, false, false, false, false, false, false, false, false, false, false, false, false, false, false, false, false, false, false, false, false, false, false, false, false, false, false, false, false, false, false, false, false, false, false, false, false, false, false, false, false, false, false, false, false, false, false, false, false, false, false, false, false, false, false, false, false, false, false, false, false, false, false, false, false, false, false, false, false, false, false, false, false, false, false, false, false, false, false, false, false, false, false, false, false, false, false, false, false, false, false, false, false, false, false, false, false, false, false, false, false, false, false, false, false, false, false, false, false, false, false, false, false, false, false, false, false, false, false, false, false, false, false, false, false, false, false, false, false, false, false, false, false, false, false, false, false, false, false, false, false, false, false, false, false, false, false, false, false, false, false, false, false, false]"
      - "decl f26: <32>"
      - "  retn []"
      - "decl f27: <33>"
      - "  retn [0, 0, 0, 0, 0, 0, 0, 0, 0, 0, 0, 0, 0, 0, 0, 0, 0, 0, 0, 0, 0, 0, 0, 0, 0, 0, 0, 0, 0, 0, 0, 0]"
      - "decl f28: <34>"
      - "  retn []"
      - "decl f29: <35>"
      - "  retn [false, false, false, false, false, false, false, false, false, false, false, false, false, false, false, false, false, false, false, false, false, false, false, false, false, false, false, false, false, false, false, false, false, false, false, false, false, false, false, false, false, false, false, false, false, false, false, false, false, false, false, false, false, false, false, false, false, false, false, false, false, false, false, false, false, false, false, false, false, false, false, false, false, false, false, false, false, false, false, false, false, false, false, false, false, false, false, false, false, false, false, false, false, false, false, false, false, false, false, false, false, false, false, false, false, false, false, false, false, false, false, false, false, false, false, false, false, false, false, false, false, false, false, false, false, false, false, false, false, false, false, false, false, false, false, false, false, false, false, false, false, false, false, false, false, false, false, false, false, false, false, false, false, false, false, false, false, false, false, false, false, false, false, false, false, false, false, false, false, false, false, false, false, false, false, false, false, false, false, false, false, false, false, false, false, false, false, false, false, false, false, false, false, false, false, false, false, false, false, false, false, false, false, false, false, false, false, false, false, false, false, false, false, false, false, false, false, false, false, false, false, false, false, false, false, false, false, false, false, false, false, false, false, false, false, false, false, false, false, false, false, false, false, false, false, false, false, false, false, false, false, false, false]"
      - "decl f30: <36>"
      - "  retn []"
      - "decl f31: <37>"
      - "  retn [0, 0, 0, 0, 0, 0, 0, 0, 0, 0, 0, 0, 0, 0, 0, 0, 0, 0, 0, 0, 0, 0, 0, 0, 0, 0, 0, 0, 0, 0, 0, 0]"
      - "decl f32: <38>"
      - "  retn []"
      - "decl f33: <39>"
      - "  retn [false, false, false, false, false, false, false, false, false, false, false, false, false, false, false, false, false, false, false, false, false, false, false, false, false, false, false, false, false, false, false, false, false, false, false, false, false, false, false, false, false, false, false, false, false, false, false, false, false, false, false, false, false, false, false, false, false, false, false, false, false, false, false, false, false, false, false, false, false, false, false, false, false, false, false, false, false, false, false, false, false, false, false, false, false, false, false, false, false, false, false, false, false, false, false, false, false, false, false, false, false, false, false, false, false, false, false, false, false, false, false, false, false, false, false, false, false, false, false, false, false, false, false, false, false, false, false, false, false, false, false, false, false, false, false, false, false, false, false, false, false, false, false, false, false, false, false, false, false, false, false, false, false, false, false, false, false, false, false, false, false, false, false, false, false, false, false, false, false, false, false, false, false, false, false, false, false, false, false, false, false, false, false, false, false, false, false, false, false, false, false, false, false, false, false, false, false, false, false, false, false, false, false, false, false, false, false, false, false, false, false, false, false, false, false, false, false, false, false, false, false, false, false, false, false, false, false, false, false, false, false, false, false, false, false, false, false, false, false, false, false, false, false, false, false, false, false, false, false, false, false, false, false, false, false, false, false, false, false, false, false, false, false, false, false, false, false, false, false, false, false, false, false, false, false, false, false, false, false, false, false, false, false, false, false, false, false, false, false, false, false, false, false, false, false, false, false, false, false, false, false, false, false, false, false, false, false, false, false, false, false, false, false, false, false, false, false, false, false, false, false, false, false, false, false, false, false, false, false, false, false, false, false, false, false, false, false, false, false, false, false, false, false, false, false, false, false, false, false, false, false, false, false, false, false, false, false, false, false, false, false, false, false, false, false, false, false, false, false, false, false, false, false, false, false, false, false, false, false, false, false, false, false, false, false, false, false, false, false, false, false, false, false, false, false, false, false, false, false, false, false, false, false, false, false, false, false, false, false, false, false, false, false, false, false, false, false, false, false, false, false, false, false, false, false, false, false, false, false, false, false, false, false, false, false, false, false, false, false, false, false, false, false, false, false, false, false, false, false, false, false, false, false, false, false, false, false, false, false, false, false, false, false, false, false, false, false, false, false, false, false, false, false, false, false, false, false, false, false, false, false, false, false, false, false, false, false, false, false, false, false, false, false, false, false, false, false, false, false, false, false, false, false, false, false, false]"
      - "decl f34: <40>"
      - "  retn []group"
      - "decl f35: <41>"
      - "  retn [0, 0, 0, 0, 0, 0, 0, 0, 0, 0, 0, 0, 0, 0, 0, 0, 0, 0, 0, 0, 0, 0, 0, 0, 0, 0, 0, 0, 0, 0, 0, 0, 0, 0, 0, 0, 0, 0, 0, 0, 0, 0, 0, 0, 0, 0, 0, 0, 0, 0, 0, 0, 0, 0, 0, 0, 0, 0, 0, 0, 0, 0, 0, 0]"
      - "decl f36: <42>"
      - "  retn []group"
      - "decl f37: <43>"
      - "  retn [false, false, false, false, false, false, false, false, false, false, false, false, false, false, false, false, false, false, false, false, false, false, false, false, false, false, false, false, false, false, false, false, false, false, false, false, false, false, false, false, false, false, false, false, false, false, false, false, false, false, false, false, false, false, false, false, false, false, false, false, false, false, false, false, false, false, false, false, false, false, false, false, false, false, false, false, false, false, false, false, false, false, false, false, false, false, false, false, false, false, false, false, false, false, false, false, false, false, false, false, false, false, false, false, false, false, false, false, false, false, false, false, false, false, false, false, false, false, false, false, false, false, false, false, false, false, false, false, false, false, false, false, false, false, false, false, false, false, false, false, false, false, false, false, false, false, false, false, false, false, false, false, false, false, false, false, false, false, false, false, false, false, false, false, false, false, false, false, false, false, false, false, false, false, false, false, false, false, false, false, false, false, false, false, false, false, false, false, false, false, false, false, false, false, false, false, false, false, false, false, false, false, false, false, false, false, false, false, false, false, false, false, false, false, false, false, false, false, false, false, false, false, false, false, false, false, false, false, false, false, false, false, false, false, false, false, false, false, false, false, false, false, false, false, false, false, false, false, false, false, false, false, false, false, false, false, false, false, false, false, false, false, false, false, false, false, false, false, false, false, false, false, false, false, false, false, false, false, false, false, false, false, false, false, false, false, false, false, false, false, false, false, false, false, false, false, false, false, false, false, false, false, false, false, false, false, false, false, false, false, false, false, false, false, false, false, false, false, false, false, false, false, false, false, false, false, false, false, false, false, false, false, false, false, false, false, false, false, false, false, false, false, false, false, false, false, false, false, false, false, false, false, false, false, false, false, false, false, false, false, false, false, false, false, false, false, false, false, false, false, false, false, false, false, false, false, false, false, false, false, false, false, false, false, false, false, false, false, false, false, false, false, false, false, false, false, false, false, false, false, false, false, false, false, false, false, false, false, false, false, false, false, false, false, false, false, false, false, false, false, false, false, false, false, false, false, false, false, false, false, false, false, false, false, false, false, false, false, false, false, false, false, false, false, false, false, false, false, false, false, false, false, false, false, false, false, false, false, false, false, false, false, false, false, false, false, false, false, false, false, false, false, false, false, false, false, false, false, false, false, false, false, false, false, false, false, false, false, false, false, false, false, false, false, false, false, false, false, false, false, false, false, false, false, false, false]"
      - "decl f38: <44>"
      - "  retn []group"
      - "decl f39: <45>"
      - "  retn [0, 0, 0, 0, 0, 0, 0, 0, 0, 0, 0, 0, 0, 0, 0, 0, 0, 0, 0, 0, 0, 0, 0, 0, 0, 0, 0, 0, 0, 0, 0, 0, 0, 0, 0, 0, 0, 0, 0, 0, 0, 0, 0, 0, 0, 0, 0, 0, 0, 0, 0, 0, 0, 0, 0, 0, 0, 0, 0, 0, 0, 0, 0, 0]"
      - "decl f40: <46>"
      - "  retn []group"
      - "decl f41: <47>"
      - "  retn [false, false, false, false, false, false, false, false]"
      - "decl f42: <48>"
      - "  retn 0"
      - "decl f43: <49>"
      - "  retn [0]"
      - "decl f44: <50>"
      - "  retn 0"
      - "decl f45: <51>"
      - "  retn [false, false, false, false, false, false, false, false]"
      - "decl f46: <52>"
      - "  retn 0"
      - "decl f47: <53>"
      - "  retn [0]"
      - "decl f48: <54>"
      - "  retn 0"
      - "decl f49: <55>"
      - "  retn [false, false, false, false, false, false, false, false, false, false, false, false, false, false, false, false]"
      - "decl f50: <56>"
      - "  retn 0"
      - "decl f51: <57>"
      - "  retn [0, 0]"
      - "decl f52: <58>"
      - "  retn 0"
      - "decl f53: <59>"
      - "  retn [false, false, false, false, false, false, false, false, false, false, false, false, false, false, false, false]"
      - "decl f54: <60>"
      - "  retn 0"
      - "decl f55: <61>"
      - "  retn [0, 0]"
      - "decl f56: <62>"
      - "  retn 0"
      - "decl f57: <63>"
      - "  retn [false, false, false, false, false, false, false, false, false, false, false, false, false, false, false, false, false, false, false, false, false, false, false, false, false, false, false, false, false, false, false, false]"
      - "decl f58: <64>"
      - "  retn 0"
      - "decl f59: <65>"
      - "  retn [0, 0, 0, 0]"
      - "decl f60: <66>"
      - "  retn 0"
      - "decl f61: <67>"
      - "  retn [false, false, false, false, false, false, false, false, false, false, false, false, false, false, false, false, false, false, false, false, false, false, false, false, false, false, false, false, false, false, false, false]"
      - "decl f62: <68>"
      - "  retn 0"
      - "decl f63: <69>"
      - "  retn [0, 0, 0, 0]"
      - "decl f64: <70>"
      - "  retn 0"
      - "decl f65: <71>"
      - "  retn [false, false, false, false, false, false, false, false, false, false, false, false, false, false, false, false, false, false, false, false, false, false, false, false, false, false, false, false, false, false, false, false, false, false, false, false, false, false, false, false, false, false, false, false, false, false, false, false, false, false, false, false, false, false, false, false, false, false, false, false, false, false, false, false]"
      - "decl f66: <72>"
      - "  retn 0"
      - "decl f67: <73>"
      - "  retn [0, 0, 0, 0, 0, 0, 0, 0]"
      - "decl f68: <74>"
      - "  retn 0"
      - "decl f69: <75>"
      - "  retn [false, false, false, false, false, false, false, false, false, false, false, false, false, false, false, false, false, false, false, false, false, false, false, false, false, false, false, false, false, false, false, false, false, false, false, false, false, false, false, false, false, false, false, false, false, false, false, false, false, false, false, false, false, false, false, false, false, false, false, false, false, false, false, false]"
      - "decl f70: <76>"
      - "  retn 0"
      - "decl f71: <77>"
      - "  retn [0, 0, 0, 0, 0, 0, 0, 0]"
      - "decl f72: <78>"
      - "  retn 0"
      - "decl f73: <79>"
      - "  retn [false, false, false, false, false, false, false, false, false, false, false, false, false, false, false, false, false, false, false, false, false, false, false, false, false, false, false, false, false, false, false, false, false, false, false, false, false, false, false, false, false, false, false, false, false, false, false, false, false, false, false, false, false, false, false, false, false, false, false, false, false, false, false, false, false, false, false, false, false, false, false, false, false, false, false, false, false, false, false, false, false, false, false, false, false, false, false, false, false, false, false, false, false, false, false, false, false, false, false, false, false, false, false, false, false, false, false, false, false, false, false, false, false, false, false, false, false, false, false, false, false, false, false, false, false, false, false, false]"
      - "decl f74: <80>"
      - "  retn 0"
      - "decl f75: <81>"
      - "  retn [0, 0, 0, 0, 0, 0, 0, 0, 0, 0, 0, 0, 0, 0, 0, 0]"
      - "decl f76: <82>"
      - "  retn 0"
      - "decl f77: <83>"
      - "  retn [false, false, false, false, false, false, false, false, false, false, false, false, false, false, false, false, false, false, false, false, false, false, false, false, false, false, false, false, false, false, false, false, false, false, false, false, false, false, false, false, false, false, false, false, false, false, false, false, false, false, false, false, false, false, false, false, false, false, false, false, false, false, false, false, false, false, false, false, false, false, false, false, false, false, false, false, false, false, false, false, false, false, false, false, false, false, false, false, false, false, false, false, false, false, false, false, false, false, false, false, false, false, false, false, false, false, false, false, false, false, false, false, false, false, false, false, false, false, false, false, false, false, false, false, false, false, false, false]"
      - "decl f78: <84>"
      - "  retn 0"
      - "decl f79: <85>"
      - "  retn [0, 0, 0, 0, 0, 0, 0, 0, 0, 0, 0, 0, 0, 0, 0, 0]"
      - "decl f80: <86>"
      - "  retn 0"
      - "decl f81: <87>"
      - "  retn [false, false, false, false, false, false, false, false]"
      - "decl f82: <88>"
      - "  retn 0"
      - "decl f83: <89>"
      - "  retn [0]"
      - "decl f84: <90>"
      - "  retn 0"
      - "decl f85: <91>"
      - "  retn [false, false, false, false, false, false, false, false]"
      - "decl f86: <92>"
      - "  retn 0"
      - "decl f87: <93>"
      - "  retn [0]"
      - "decl f88: <94>"
      - "  retn 0"
      - "decl f89: <95>"
      - "  retn [false, false, false, false, false, false, false, false, false, false, false, false, false, false, false, false]"
      - "decl f90: <96>"
      - "  retn 0"
      - "decl f91: <97>"
      - "  retn [0, 0]"
      - "decl f92: <98>"
      - "  retn 0"
      - "decl f93: <99>"
      - "  retn [false, false, false, false, false, false, false, false, false, false, false, false, false, false, false, false]"
      - "decl f94: <100>"
      - "  retn 0"
      - "decl f95: <101>"
      - "  retn [0, 0]"
      - "decl f96: <102>"
      - "  retn 0"
      - "decl f97: <103>"
      - "  retn [false, false, false, false, false, false, false, false, false, false, false, false, false, false, false, false, false, false, false, false, false, false, false, false, false, false, false, false, false, false, false, false]"
      - "decl f98: <104>"
      - "  retn 0"
      - "decl f99: <105>"
      - "  retn [0, 0, 0, 0]"
      - "decl f100: <106>"
      - "  retn 0"
      - "decl f101: <107>"
      - "  retn [false, false, false, false, false, false, false, false, false, false, false, false, false, false, false, false, false, false, false, false, false, false, false, false, false, false, false, false, false, false, false, false]"
      - "decl f102: <108>"
      - "  retn 0"
      - "decl f103: <109>"
      - "  retn [0, 0, 0, 0]"
      - "decl f104: <110>"
      - "  retn 0"
      - "decl f105: <111>"
      - "  retn [false, false, false, false, false, false, false, false, false, false, false, false, false, false, false, false, false, false, false, false, false, false, false, false, false, false, false, false, false, false, false, false, false, false, false, false, false, false, false, false, false, false, false, false, false, false, false, false, false, false, false, false, false, false, false, false, false, false, false, false, false, false, false, false]"
      - "decl f106: <112>"
      - "  retn 0"
      - "decl f107: <113>"
      - "  retn [0, 0, 0, 0, 0, 0, 0, 0]"
      - "decl f108: <114>"
      - "  retn 0"
      - "decl f109: <115>"
      - "  retn [false, false, false, false, false, false, false, false, false, false, false, false, false, false, false, false, false, false, false, false, false, false, false, false, false, false, false, false, false, false, false, false, false, false, false, false, false, false, false, false, false, false, false, false, false, false, false, false, false, false, false, false, false, false, false, false, false, false, false, false, false, false, false, false]"
      - "decl f110: <116>"
      - "  retn 0"
      - "decl f111: <117>"
      - "  retn [0, 0, 0, 0, 0, 0, 0, 0]"
      - "decl f112: <118>"
      - "  retn 0"
      - "decl f113: <119>"
      - "  retn [false, false, false, false, false, false, false, false, false, false, false, false, false, false, false, false, false, false, false, false, false, false, false, false, false, false, false, false, false, false, false, false, false, false, false, false, false, false, false, false, false, false, false, false, false, false, false, false, false, false, false, false, false, false, false, false, false, false, false, false, false, false, false, false, false, false, false, false, false, false, false, false, false, false, false, false, false, false, false, false, false, false, false, false, false, false, false, false, false, false, false, false, false, false, false, false, false, false, false, false, false, false, false, false, false, false, false, false, false, false, false, false, false, false, false, false, false, false, false, false, false, false, false, false, false, false, false, false]"
      - "decl f114: <120>"
      - "  retn 0"
      - "decl f115: <121>"
      - "  retn [0, 0, 0, 0, 0, 0, 0, 0, 0, 0, 0, 0, 0, 0, 0, 0]"
      - "decl f116: <122>"
      - "  retn 0"
      - "decl f117: <123>"
      - "  retn [false, false, false, false, false, false, false, false, false, false, false, false, false, false, false, false, false, false, false, false, false, false, false, false, false, false, false, false, false, false, false, false, false, false, false, false, false, false, false, false, false, false, false, false, false, false, false, false, false, false, false, false, false, false, false, false, false, false, false, false, false, false, false, false, false, false, false, false, false, false, false, false, false, false, false, false, false, false, false, false, false, false, false, false, false, false, false, false, false, false, false, false, false, false, false, false, false, false, false, false, false, false, false, false, false, false, false, false, false, false, false, false, false, false, false, false, false, false, false, false, false, false, false, false, false, false, false, false]"
      - "decl f118: <124>"
      - "  retn 0"
      - "decl f119: <125>"
      - "  retn [0, 0, 0, 0, 0, 0, 0, 0, 0, 0, 0, 0, 0, 0, 0, 0]"
      - "decl f120: <126>"
      - "  retn 0"
      - ""
    output:
      - input_file: i8.in
        output:
          registers:
            r0:
              type: bool
              value: "true"
<<<<<<< HEAD
    initial_ast: 76ccb42ebdb2da31e1ab6625599869161cfb2da2383f1089b264196da3f90acb
    imports_resolved_ast: dfa9ea72adc58aa89a9f3a52c41b02472e9000bf46e250b264d587873640d5aa
    canonicalized_ast: dfa9ea72adc58aa89a9f3a52c41b02472e9000bf46e250b264d587873640d5aa
    type_inferenced_ast: 554fedf21be0de13fe2cfdf94a3e179cd2c08b0655d394db3448aa609f3751c0
=======
    initial_ast: d7c78688542e487eb2ee39251b42b3abd9b7c667c7db884c86b0e9b11d77377d
    imports_resolved_ast: 4dc3925f9015a9eb3773edbbb3653b688175a52e231ad1ee29d827a9264a8174
    canonicalized_ast: 4dc3925f9015a9eb3773edbbb3653b688175a52e231ad1ee29d827a9264a8174
    type_inferenced_ast: 71a14403e0a31b027201eb997dd085b0b85b57f7aeef84090f6b71feca600b67
>>>>>>> d621ee72
<|MERGE_RESOLUTION|>--- conflicted
+++ resolved
@@ -263,14 +263,7 @@
             r0:
               type: bool
               value: "true"
-<<<<<<< HEAD
-    initial_ast: 76ccb42ebdb2da31e1ab6625599869161cfb2da2383f1089b264196da3f90acb
-    imports_resolved_ast: dfa9ea72adc58aa89a9f3a52c41b02472e9000bf46e250b264d587873640d5aa
-    canonicalized_ast: dfa9ea72adc58aa89a9f3a52c41b02472e9000bf46e250b264d587873640d5aa
-    type_inferenced_ast: 554fedf21be0de13fe2cfdf94a3e179cd2c08b0655d394db3448aa609f3751c0
-=======
-    initial_ast: d7c78688542e487eb2ee39251b42b3abd9b7c667c7db884c86b0e9b11d77377d
-    imports_resolved_ast: 4dc3925f9015a9eb3773edbbb3653b688175a52e231ad1ee29d827a9264a8174
-    canonicalized_ast: 4dc3925f9015a9eb3773edbbb3653b688175a52e231ad1ee29d827a9264a8174
-    type_inferenced_ast: 71a14403e0a31b027201eb997dd085b0b85b57f7aeef84090f6b71feca600b67
->>>>>>> d621ee72
+    initial_ast: 774f04f960155cabc8e5bb7edaea3b40b139d0bf5859e46eaf5a756710b954c2
+    imports_resolved_ast: 8804cfa77d694c379b5385b02f1fc8c3d1211062af6cfd33fed6e359b8a1e833
+    canonicalized_ast: 8804cfa77d694c379b5385b02f1fc8c3d1211062af6cfd33fed6e359b8a1e833
+    type_inferenced_ast: c198a80ee8966536c120c2e94ea8b001c7144b08595d9372018ad5a96b39cbed