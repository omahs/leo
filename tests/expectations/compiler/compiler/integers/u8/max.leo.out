---
namespace: Compile
expectation: Pass
outputs:
  - circuit:
      num_public_variables: 0
      num_private_variables: 2
      num_constraints: 2
      at: 401937c524c61a28b4fab76d7a1f85bb628850012af62362a0922610372faf92
      bt: cdf9a9cee4f2edf55111a95ae60bde9801080f6bde638a5c79273a39a2f9f7f5
      ct: 643d5437104296e21d906ecb15b2c96ad278f20cfc4af53b12bb6069bd853726
    ir:
      - "decl f0: <0>"
      - "  store &v1, ((v0), (), (), ())"
      - "  store &v3, 255"
      - "  eq &v4, v2, true"
      - "  retn v4"
      - "decl f1: <5>"
      - "  retn [false, false, false, false, false, false, false, false, false, false, false, false, false, false, false, false, false, false, false, false, false, false, false, false, false, false, false, false, false, false, false, false, false, false, false, false, false, false, false, false, false, false, false, false, false, false, false, false, false, false, false, false, false, false, false, false, false, false, false, false, false, false, false, false, false, false, false, false, false, false, false, false, false, false, false, false, false, false, false, false, false, false, false, false, false, false, false, false, false, false, false, false, false, false, false, false, false, false, false, false, false, false, false, false, false, false, false, false, false, false, false, false, false, false, false, false, false, false, false, false, false, false, false, false, false, false, false, false, false, false, false, false, false, false, false, false, false, false, false, false, false, false, false, false, false, false, false, false, false, false, false, false, false, false, false, false, false, false, false, false, false, false, false, false, false, false, false, false, false, false, false, false, false, false, false, false, false, false, false, false, false, false, false, false, false, false, false, false, false, false, false, false, false, false, false, false, false, false, false, false, false, false, false, false, false, false, false, false, false, false, false, false, false, false, false, false, false, false, false, false, false, false, false, false, false, false, false, false, false, false, false, false, false, false, false, false, false, false, false, false, false, false, false, false, false, false, false, false, false, false, false, false, false, false, false, false]"
      - "decl f2: <6>"
      - "  retn aleo1qnr4dkkvkgfqph0vzc3y6z2eu975wnpz2925ntjccd5cfqxtyu8sta57j8"
      - "decl f3: <7>"
      - "  retn [0, 0, 0, 0, 0, 0, 0, 0, 0, 0, 0, 0, 0, 0, 0, 0, 0, 0, 0, 0, 0, 0, 0, 0, 0, 0, 0, 0, 0, 0, 0, 0]"
      - "decl f4: <8>"
      - "  retn aleo1qnr4dkkvkgfqph0vzc3y6z2eu975wnpz2925ntjccd5cfqxtyu8sta57j8"
      - "decl f5: <9>"
      - "  retn [false, false, false, false, false, false, false, false, false, false, false, false, false, false, false, false, false, false, false, false, false, false, false, false, false, false, false, false, false, false, false, false, false, false, false, false, false, false, false, false, false, false, false, false, false, false, false, false, false, false, false, false, false, false, false, false, false, false, false, false, false, false, false, false, false, false, false, false, false, false, false, false, false, false, false, false, false, false, false, false, false, false, false, false, false, false, false, false, false, false, false, false, false, false, false, false, false, false, false, false, false, false, false, false, false, false, false, false, false, false, false, false, false, false, false, false, false, false, false, false, false, false, false, false, false, false, false, false, false, false, false, false, false, false, false, false, false, false, false, false, false, false, false, false, false, false, false, false, false, false, false, false, false, false, false, false, false, false, false, false, false, false, false, false, false, false, false, false, false, false, false, false, false, false, false, false, false, false, false, false, false, false, false, false, false, false, false, false, false, false, false, false, false, false, false, false, false, false, false, false, false, false, false, false, false, false, false, false, false, false, false, false, false, false, false, false, false, false, false, false, false, false, false, false, false, false, false, false, false, false, false, false, false, false, false, false, false, false, false, false, false, false, false, false, false, false, false, false, false, false, false, false, false, false, false, false]"
      - "decl f6: <10>"
      - "  retn aleo1qnr4dkkvkgfqph0vzc3y6z2eu975wnpz2925ntjccd5cfqxtyu8sta57j8"
      - "decl f7: <11>"
      - "  retn [0, 0, 0, 0, 0, 0, 0, 0, 0, 0, 0, 0, 0, 0, 0, 0, 0, 0, 0, 0, 0, 0, 0, 0, 0, 0, 0, 0, 0, 0, 0, 0]"
      - "decl f8: <12>"
      - "  retn aleo1qnr4dkkvkgfqph0vzc3y6z2eu975wnpz2925ntjccd5cfqxtyu8sta57j8"
      - "decl f9: <13>"
      - "  retn 0"
      - "decl f10: <14>"
      - "  retn [false]"
      - "decl f11: <15>"
      - "  retn false"
      - "decl f12: <16>"
      - "  retn [0]"
      - "decl f13: <17>"
      - "  retn false"
      - "decl f14: <18>"
      - "  retn [false]"
      - "decl f15: <19>"
      - "  retn false"
      - "decl f16: <20>"
      - "  retn [0]"
      - "decl f17: <21>"
      - "  retn false"
      - "decl f18: <22>"
      - "  retn [false, false, false, false, false, false, false, false, false, false, false, false, false, false, false, false, false, false, false, false, false, false, false, false, false, false, false, false, false, false, false, false, false, false, false, false, false, false, false, false, false, false, false, false, false, false, false, false, false, false, false, false, false, false, false, false, false, false, false, false, false, false, false, false, false, false, false, false, false, false, false, false, false, false, false, false, false, false, false, false, false, false, false, false, false, false, false, false, false, false, false, false, false, false, false, false, false, false, false, false, false, false, false, false, false, false, false, false, false, false, false, false, false, false, false, false, false, false, false, false, false, false, false, false, false, false, false, false, false, false, false, false, false, false, false, false, false, false, false, false, false, false, false, false, false, false, false, false, false, false, false, false, false, false, false, false, false, false, false, false, false, false, false, false, false, false, false, false, false, false, false, false, false, false, false, false, false, false, false, false, false, false, false, false, false, false, false, false, false, false, false, false, false, false, false, false, false, false, false, false, false, false, false, false, false, false, false, false, false, false, false, false, false, false, false, false, false, false, false, false, false, false, false, false, false, false, false, false, false, false, false, false, false, false, false, false, false, false, false, false, false, false, false, false, false, false, false, false, false, false, false, false, false]"
      - "decl f19: <23>"
      - "  retn 'a'"
      - "decl f20: <24>"
      - "  retn [0, 0, 0, 0, 0, 0, 0, 0, 0, 0, 0, 0, 0, 0, 0, 0, 0, 0, 0, 0, 0, 0, 0, 0, 0, 0, 0, 0, 0, 0, 0, 0]"
      - "decl f21: <25>"
      - "  retn 'a'"
      - "decl f22: <26>"
      - "  retn [false, false, false, false, false, false, false, false, false, false, false, false, false, false, false, false, false, false, false, false, false, false, false, false, false, false, false, false, false, false, false, false, false, false, false, false, false, false, false, false, false, false, false, false, false, false, false, false, false, false, false, false, false, false, false, false, false, false, false, false, false, false, false, false, false, false, false, false, false, false, false, false, false, false, false, false, false, false, false, false, false, false, false, false, false, false, false, false, false, false, false, false, false, false, false, false, false, false, false, false, false, false, false, false, false, false, false, false, false, false, false, false, false, false, false, false, false, false, false, false, false, false, false, false, false, false, false, false, false, false, false, false, false, false, false, false, false, false, false, false, false, false, false, false, false, false, false, false, false, false, false, false, false, false, false, false, false, false, false, false, false, false, false, false, false, false, false, false, false, false, false, false, false, false, false, false, false, false, false, false, false, false, false, false, false, false, false, false, false, false, false, false, false, false, false, false, false, false, false, false, false, false, false, false, false, false, false, false, false, false, false, false, false, false, false, false, false, false, false, false, false, false, false, false, false, false, false, false, false, false, false, false, false, false, false, false, false, false, false, false, false, false, false, false, false, false, false, false, false, false, false, false, false]"
      - "decl f23: <27>"
      - "  retn 'a'"
      - "decl f24: <28>"
      - "  retn [0, 0, 0, 0, 0, 0, 0, 0, 0, 0, 0, 0, 0, 0, 0, 0, 0, 0, 0, 0, 0, 0, 0, 0, 0, 0, 0, 0, 0, 0, 0, 0]"
      - "decl f25: <29>"
      - "  retn 'a'"
      - "decl f26: <30>"
      - "  retn [false, false, false, false, false, false, false, false, false, false, false, false, false, false, false, false, false, false, false, false, false, false, false, false, false, false, false, false, false, false, false, false, false, false, false, false, false, false, false, false, false, false, false, false, false, false, false, false, false, false, false, false, false, false, false, false, false, false, false, false, false, false, false, false, false, false, false, false, false, false, false, false, false, false, false, false, false, false, false, false, false, false, false, false, false, false, false, false, false, false, false, false, false, false, false, false, false, false, false, false, false, false, false, false, false, false, false, false, false, false, false, false, false, false, false, false, false, false, false, false, false, false, false, false, false, false, false, false, false, false, false, false, false, false, false, false, false, false, false, false, false, false, false, false, false, false, false, false, false, false, false, false, false, false, false, false, false, false, false, false, false, false, false, false, false, false, false, false, false, false, false, false, false, false, false, false, false, false, false, false, false, false, false, false, false, false, false, false, false, false, false, false, false, false, false, false, false, false, false, false, false, false, false, false, false, false, false, false, false, false, false, false, false, false, false, false, false, false, false, false, false, false, false, false, false, false, false, false, false, false, false, false, false, false, false, false, false, false, false, false, false, false, false, false, false, false, false, false, false, false, false, false, false]"
      - "decl f27: <31>"
      - "  retn []"
      - "decl f28: <32>"
      - "  retn [0, 0, 0, 0, 0, 0, 0, 0, 0, 0, 0, 0, 0, 0, 0, 0, 0, 0, 0, 0, 0, 0, 0, 0, 0, 0, 0, 0, 0, 0, 0, 0]"
      - "decl f29: <33>"
      - "  retn []"
      - "decl f30: <34>"
      - "  retn [false, false, false, false, false, false, false, false, false, false, false, false, false, false, false, false, false, false, false, false, false, false, false, false, false, false, false, false, false, false, false, false, false, false, false, false, false, false, false, false, false, false, false, false, false, false, false, false, false, false, false, false, false, false, false, false, false, false, false, false, false, false, false, false, false, false, false, false, false, false, false, false, false, false, false, false, false, false, false, false, false, false, false, false, false, false, false, false, false, false, false, false, false, false, false, false, false, false, false, false, false, false, false, false, false, false, false, false, false, false, false, false, false, false, false, false, false, false, false, false, false, false, false, false, false, false, false, false, false, false, false, false, false, false, false, false, false, false, false, false, false, false, false, false, false, false, false, false, false, false, false, false, false, false, false, false, false, false, false, false, false, false, false, false, false, false, false, false, false, false, false, false, false, false, false, false, false, false, false, false, false, false, false, false, false, false, false, false, false, false, false, false, false, false, false, false, false, false, false, false, false, false, false, false, false, false, false, false, false, false, false, false, false, false, false, false, false, false, false, false, false, false, false, false, false, false, false, false, false, false, false, false, false, false, false, false, false, false, false, false, false, false, false, false, false, false, false, false, false, false, false, false, false]"
      - "decl f31: <35>"
      - "  retn []"
      - "decl f32: <36>"
      - "  retn [0, 0, 0, 0, 0, 0, 0, 0, 0, 0, 0, 0, 0, 0, 0, 0, 0, 0, 0, 0, 0, 0, 0, 0, 0, 0, 0, 0, 0, 0, 0, 0]"
      - "decl f33: <37>"
      - "  retn []"
      - "decl f34: <38>"
      - "  retn [false, false, false, false, false, false, false, false, false, false, false, false, false, false, false, false, false, false, false, false, false, false, false, false, false, false, false, false, false, false, false, false, false, false, false, false, false, false, false, false, false, false, false, false, false, false, false, false, false, false, false, false, false, false, false, false, false, false, false, false, false, false, false, false, false, false, false, false, false, false, false, false, false, false, false, false, false, false, false, false, false, false, false, false, false, false, false, false, false, false, false, false, false, false, false, false, false, false, false, false, false, false, false, false, false, false, false, false, false, false, false, false, false, false, false, false, false, false, false, false, false, false, false, false, false, false, false, false, false, false, false, false, false, false, false, false, false, false, false, false, false, false, false, false, false, false, false, false, false, false, false, false, false, false, false, false, false, false, false, false, false, false, false, false, false, false, false, false, false, false, false, false, false, false, false, false, false, false, false, false, false, false, false, false, false, false, false, false, false, false, false, false, false, false, false, false, false, false, false, false, false, false, false, false, false, false, false, false, false, false, false, false, false, false, false, false, false, false, false, false, false, false, false, false, false, false, false, false, false, false, false, false, false, false, false, false, false, false, false, false, false, false, false, false, false, false, false, false, false, false, false, false, false, false, false, false, false, false, false, false, false, false, false, false, false, false, false, false, false, false, false, false, false, false, false, false, false, false, false, false, false, false, false, false, false, false, false, false, false, false, false, false, false, false, false, false, false, false, false, false, false, false, false, false, false, false, false, false, false, false, false, false, false, false, false, false, false, false, false, false, false, false, false, false, false, false, false, false, false, false, false, false, false, false, false, false, false, false, false, false, false, false, false, false, false, false, false, false, false, false, false, false, false, false, false, false, false, false, false, false, false, false, false, false, false, false, false, false, false, false, false, false, false, false, false, false, false, false, false, false, false, false, false, false, false, false, false, false, false, false, false, false, false, false, false, false, false, false, false, false, false, false, false, false, false, false, false, false, false, false, false, false, false, false, false, false, false, false, false, false, false, false, false, false, false, false, false, false, false, false, false, false, false, false, false, false, false, false, false, false, false, false, false, false, false, false, false, false, false, false, false, false, false, false, false, false, false, false, false, false, false, false, false, false, false, false, false, false, false, false, false, false, false, false, false, false, false, false, false, false, false, false, false, false, false, false, false, false, false, false, false, false, false, false, false, false, false, false, false, false, false, false, false, false, false, false]"
      - "decl f35: <39>"
      - "  retn []group"
      - "decl f36: <40>"
      - "  retn [0, 0, 0, 0, 0, 0, 0, 0, 0, 0, 0, 0, 0, 0, 0, 0, 0, 0, 0, 0, 0, 0, 0, 0, 0, 0, 0, 0, 0, 0, 0, 0, 0, 0, 0, 0, 0, 0, 0, 0, 0, 0, 0, 0, 0, 0, 0, 0, 0, 0, 0, 0, 0, 0, 0, 0, 0, 0, 0, 0, 0, 0, 0, 0]"
      - "decl f37: <41>"
      - "  retn []group"
      - "decl f38: <42>"
      - "  retn [false, false, false, false, false, false, false, false, false, false, false, false, false, false, false, false, false, false, false, false, false, false, false, false, false, false, false, false, false, false, false, false, false, false, false, false, false, false, false, false, false, false, false, false, false, false, false, false, false, false, false, false, false, false, false, false, false, false, false, false, false, false, false, false, false, false, false, false, false, false, false, false, false, false, false, false, false, false, false, false, false, false, false, false, false, false, false, false, false, false, false, false, false, false, false, false, false, false, false, false, false, false, false, false, false, false, false, false, false, false, false, false, false, false, false, false, false, false, false, false, false, false, false, false, false, false, false, false, false, false, false, false, false, false, false, false, false, false, false, false, false, false, false, false, false, false, false, false, false, false, false, false, false, false, false, false, false, false, false, false, false, false, false, false, false, false, false, false, false, false, false, false, false, false, false, false, false, false, false, false, false, false, false, false, false, false, false, false, false, false, false, false, false, false, false, false, false, false, false, false, false, false, false, false, false, false, false, false, false, false, false, false, false, false, false, false, false, false, false, false, false, false, false, false, false, false, false, false, false, false, false, false, false, false, false, false, false, false, false, false, false, false, false, false, false, false, false, false, false, false, false, false, false, false, false, false, false, false, false, false, false, false, false, false, false, false, false, false, false, false, false, false, false, false, false, false, false, false, false, false, false, false, false, false, false, false, false, false, false, false, false, false, false, false, false, false, false, false, false, false, false, false, false, false, false, false, false, false, false, false, false, false, false, false, false, false, false, false, false, false, false, false, false, false, false, false, false, false, false, false, false, false, false, false, false, false, false, false, false, false, false, false, false, false, false, false, false, false, false, false, false, false, false, false, false, false, false, false, false, false, false, false, false, false, false, false, false, false, false, false, false, false, false, false, false, false, false, false, false, false, false, false, false, false, false, false, false, false, false, false, false, false, false, false, false, false, false, false, false, false, false, false, false, false, false, false, false, false, false, false, false, false, false, false, false, false, false, false, false, false, false, false, false, false, false, false, false, false, false, false, false, false, false, false, false, false, false, false, false, false, false, false, false, false, false, false, false, false, false, false, false, false, false, false, false, false, false, false, false, false, false, false, false, false, false, false, false, false, false, false, false, false, false, false, false, false, false, false, false, false, false, false, false, false, false, false, false, false, false, false, false, false, false, false, false, false, false, false, false, false, false, false, false, false, false, false]"
      - "decl f39: <43>"
      - "  retn []group"
      - "decl f40: <44>"
      - "  retn [0, 0, 0, 0, 0, 0, 0, 0, 0, 0, 0, 0, 0, 0, 0, 0, 0, 0, 0, 0, 0, 0, 0, 0, 0, 0, 0, 0, 0, 0, 0, 0, 0, 0, 0, 0, 0, 0, 0, 0, 0, 0, 0, 0, 0, 0, 0, 0, 0, 0, 0, 0, 0, 0, 0, 0, 0, 0, 0, 0, 0, 0, 0, 0]"
      - "decl f41: <45>"
      - "  retn []group"
      - "decl f42: <46>"
      - "  retn [false, false, false, false, false, false, false, false]"
      - "decl f43: <47>"
      - "  retn 0"
      - "decl f44: <48>"
      - "  retn [0]"
      - "decl f45: <49>"
      - "  retn 0"
      - "decl f46: <50>"
      - "  retn [false, false, false, false, false, false, false, false]"
      - "decl f47: <51>"
      - "  retn 0"
      - "decl f48: <52>"
      - "  retn [0]"
      - "decl f49: <53>"
      - "  retn 0"
      - "decl f50: <54>"
      - "  retn [false, false, false, false, false, false, false, false, false, false, false, false, false, false, false, false]"
      - "decl f51: <55>"
      - "  retn 0"
      - "decl f52: <56>"
      - "  retn [0, 0]"
      - "decl f53: <57>"
      - "  retn 0"
      - "decl f54: <58>"
      - "  retn [false, false, false, false, false, false, false, false, false, false, false, false, false, false, false, false]"
      - "decl f55: <59>"
      - "  retn 0"
      - "decl f56: <60>"
      - "  retn [0, 0]"
      - "decl f57: <61>"
      - "  retn 0"
      - "decl f58: <62>"
      - "  retn [false, false, false, false, false, false, false, false, false, false, false, false, false, false, false, false, false, false, false, false, false, false, false, false, false, false, false, false, false, false, false, false]"
      - "decl f59: <63>"
      - "  retn 0"
      - "decl f60: <64>"
      - "  retn [0, 0, 0, 0]"
      - "decl f61: <65>"
      - "  retn 0"
      - "decl f62: <66>"
      - "  retn [false, false, false, false, false, false, false, false, false, false, false, false, false, false, false, false, false, false, false, false, false, false, false, false, false, false, false, false, false, false, false, false]"
      - "decl f63: <67>"
      - "  retn 0"
      - "decl f64: <68>"
      - "  retn [0, 0, 0, 0]"
      - "decl f65: <69>"
      - "  retn 0"
      - "decl f66: <70>"
      - "  retn [false, false, false, false, false, false, false, false, false, false, false, false, false, false, false, false, false, false, false, false, false, false, false, false, false, false, false, false, false, false, false, false, false, false, false, false, false, false, false, false, false, false, false, false, false, false, false, false, false, false, false, false, false, false, false, false, false, false, false, false, false, false, false, false]"
      - "decl f67: <71>"
      - "  retn 0"
      - "decl f68: <72>"
      - "  retn [0, 0, 0, 0, 0, 0, 0, 0]"
      - "decl f69: <73>"
      - "  retn 0"
      - "decl f70: <74>"
      - "  retn [false, false, false, false, false, false, false, false, false, false, false, false, false, false, false, false, false, false, false, false, false, false, false, false, false, false, false, false, false, false, false, false, false, false, false, false, false, false, false, false, false, false, false, false, false, false, false, false, false, false, false, false, false, false, false, false, false, false, false, false, false, false, false, false]"
      - "decl f71: <75>"
      - "  retn 0"
      - "decl f72: <76>"
      - "  retn [0, 0, 0, 0, 0, 0, 0, 0]"
      - "decl f73: <77>"
      - "  retn 0"
      - "decl f74: <78>"
      - "  retn [false, false, false, false, false, false, false, false, false, false, false, false, false, false, false, false, false, false, false, false, false, false, false, false, false, false, false, false, false, false, false, false, false, false, false, false, false, false, false, false, false, false, false, false, false, false, false, false, false, false, false, false, false, false, false, false, false, false, false, false, false, false, false, false, false, false, false, false, false, false, false, false, false, false, false, false, false, false, false, false, false, false, false, false, false, false, false, false, false, false, false, false, false, false, false, false, false, false, false, false, false, false, false, false, false, false, false, false, false, false, false, false, false, false, false, false, false, false, false, false, false, false, false, false, false, false, false, false]"
      - "decl f75: <79>"
      - "  retn 0"
      - "decl f76: <80>"
      - "  retn [0, 0, 0, 0, 0, 0, 0, 0, 0, 0, 0, 0, 0, 0, 0, 0]"
      - "decl f77: <81>"
      - "  retn 0"
      - "decl f78: <82>"
      - "  retn [false, false, false, false, false, false, false, false, false, false, false, false, false, false, false, false, false, false, false, false, false, false, false, false, false, false, false, false, false, false, false, false, false, false, false, false, false, false, false, false, false, false, false, false, false, false, false, false, false, false, false, false, false, false, false, false, false, false, false, false, false, false, false, false, false, false, false, false, false, false, false, false, false, false, false, false, false, false, false, false, false, false, false, false, false, false, false, false, false, false, false, false, false, false, false, false, false, false, false, false, false, false, false, false, false, false, false, false, false, false, false, false, false, false, false, false, false, false, false, false, false, false, false, false, false, false, false, false]"
      - "decl f79: <83>"
      - "  retn 0"
      - "decl f80: <84>"
      - "  retn [0, 0, 0, 0, 0, 0, 0, 0, 0, 0, 0, 0, 0, 0, 0, 0]"
      - "decl f81: <85>"
      - "  retn 0"
      - "decl f82: <86>"
      - "  retn [false, false, false, false, false, false, false, false]"
      - "decl f83: <87>"
      - "  retn 0"
      - "decl f84: <88>"
      - "  retn [0]"
      - "decl f85: <89>"
      - "  retn 0"
      - "decl f86: <90>"
      - "  retn [false, false, false, false, false, false, false, false]"
      - "decl f87: <91>"
      - "  retn 0"
      - "decl f88: <92>"
      - "  retn [0]"
      - "decl f89: <93>"
      - "  retn 0"
      - "decl f90: <94>"
      - "  retn [false, false, false, false, false, false, false, false, false, false, false, false, false, false, false, false]"
      - "decl f91: <95>"
      - "  retn 0"
      - "decl f92: <96>"
      - "  retn [0, 0]"
      - "decl f93: <97>"
      - "  retn 0"
      - "decl f94: <98>"
      - "  retn [false, false, false, false, false, false, false, false, false, false, false, false, false, false, false, false]"
      - "decl f95: <99>"
      - "  retn 0"
      - "decl f96: <100>"
      - "  retn [0, 0]"
      - "decl f97: <101>"
      - "  retn 0"
      - "decl f98: <102>"
      - "  retn [false, false, false, false, false, false, false, false, false, false, false, false, false, false, false, false, false, false, false, false, false, false, false, false, false, false, false, false, false, false, false, false]"
      - "decl f99: <103>"
      - "  retn 0"
      - "decl f100: <104>"
      - "  retn [0, 0, 0, 0]"
      - "decl f101: <105>"
      - "  retn 0"
      - "decl f102: <106>"
      - "  retn [false, false, false, false, false, false, false, false, false, false, false, false, false, false, false, false, false, false, false, false, false, false, false, false, false, false, false, false, false, false, false, false]"
      - "decl f103: <107>"
      - "  retn 0"
      - "decl f104: <108>"
      - "  retn [0, 0, 0, 0]"
      - "decl f105: <109>"
      - "  retn 0"
      - "decl f106: <110>"
      - "  retn [false, false, false, false, false, false, false, false, false, false, false, false, false, false, false, false, false, false, false, false, false, false, false, false, false, false, false, false, false, false, false, false, false, false, false, false, false, false, false, false, false, false, false, false, false, false, false, false, false, false, false, false, false, false, false, false, false, false, false, false, false, false, false, false]"
      - "decl f107: <111>"
      - "  retn 0"
      - "decl f108: <112>"
      - "  retn [0, 0, 0, 0, 0, 0, 0, 0]"
      - "decl f109: <113>"
      - "  retn 0"
      - "decl f110: <114>"
      - "  retn [false, false, false, false, false, false, false, false, false, false, false, false, false, false, false, false, false, false, false, false, false, false, false, false, false, false, false, false, false, false, false, false, false, false, false, false, false, false, false, false, false, false, false, false, false, false, false, false, false, false, false, false, false, false, false, false, false, false, false, false, false, false, false, false]"
      - "decl f111: <115>"
      - "  retn 0"
      - "decl f112: <116>"
      - "  retn [0, 0, 0, 0, 0, 0, 0, 0]"
      - "decl f113: <117>"
      - "  retn 0"
      - "decl f114: <118>"
      - "  retn [false, false, false, false, false, false, false, false, false, false, false, false, false, false, false, false, false, false, false, false, false, false, false, false, false, false, false, false, false, false, false, false, false, false, false, false, false, false, false, false, false, false, false, false, false, false, false, false, false, false, false, false, false, false, false, false, false, false, false, false, false, false, false, false, false, false, false, false, false, false, false, false, false, false, false, false, false, false, false, false, false, false, false, false, false, false, false, false, false, false, false, false, false, false, false, false, false, false, false, false, false, false, false, false, false, false, false, false, false, false, false, false, false, false, false, false, false, false, false, false, false, false, false, false, false, false, false, false]"
      - "decl f115: <119>"
      - "  retn 0"
      - "decl f116: <120>"
      - "  retn [0, 0, 0, 0, 0, 0, 0, 0, 0, 0, 0, 0, 0, 0, 0, 0]"
      - "decl f117: <121>"
      - "  retn 0"
      - "decl f118: <122>"
      - "  retn [false, false, false, false, false, false, false, false, false, false, false, false, false, false, false, false, false, false, false, false, false, false, false, false, false, false, false, false, false, false, false, false, false, false, false, false, false, false, false, false, false, false, false, false, false, false, false, false, false, false, false, false, false, false, false, false, false, false, false, false, false, false, false, false, false, false, false, false, false, false, false, false, false, false, false, false, false, false, false, false, false, false, false, false, false, false, false, false, false, false, false, false, false, false, false, false, false, false, false, false, false, false, false, false, false, false, false, false, false, false, false, false, false, false, false, false, false, false, false, false, false, false, false, false, false, false, false, false]"
      - "decl f119: <123>"
      - "  retn 0"
      - "decl f120: <124>"
      - "  retn [0, 0, 0, 0, 0, 0, 0, 0, 0, 0, 0, 0, 0, 0, 0, 0]"
      - "decl f121: <125>"
      - "  retn 0"
      - ""
    output:
      - input_file: "../input/dummy.in"
        output:
          registers:
            r0:
              type: bool
              value: "true"
<<<<<<< HEAD
    initial_ast: 94ac16fa250065e17c4cedd8f63923274598350c495a9c7bf4591c07a1e05fcd
    imports_resolved_ast: 2c34002be6e55ddce117012c6f65ac3ea815e1ebb5d2891061bbd755bf60bbe7
    canonicalized_ast: 2c34002be6e55ddce117012c6f65ac3ea815e1ebb5d2891061bbd755bf60bbe7
    type_inferenced_ast: 76c83f518753260e0deeaeb7c96a8b5b81044ac1b5117b25ffe1bcf4017018cd
=======
    initial_ast: 0c265c315daf4a4b1560dcb4cc3cb27da650e16e6b578e628c4298a5805f981c
    imports_resolved_ast: 6578bc8a390f4d28fdab36c2cc86bee07c61f969700a4524f2ca735d48c3cfbe
    canonicalized_ast: 6578bc8a390f4d28fdab36c2cc86bee07c61f969700a4524f2ca735d48c3cfbe
    type_inferenced_ast: 81a18c960f6891c1160003083c92eb92b863b31348b5c962db858bd7b8781a64
>>>>>>> 03f78d56
<|MERGE_RESOLUTION|>--- conflicted
+++ resolved
@@ -265,14 +265,7 @@
             r0:
               type: bool
               value: "true"
-<<<<<<< HEAD
-    initial_ast: 94ac16fa250065e17c4cedd8f63923274598350c495a9c7bf4591c07a1e05fcd
-    imports_resolved_ast: 2c34002be6e55ddce117012c6f65ac3ea815e1ebb5d2891061bbd755bf60bbe7
-    canonicalized_ast: 2c34002be6e55ddce117012c6f65ac3ea815e1ebb5d2891061bbd755bf60bbe7
-    type_inferenced_ast: 76c83f518753260e0deeaeb7c96a8b5b81044ac1b5117b25ffe1bcf4017018cd
-=======
-    initial_ast: 0c265c315daf4a4b1560dcb4cc3cb27da650e16e6b578e628c4298a5805f981c
-    imports_resolved_ast: 6578bc8a390f4d28fdab36c2cc86bee07c61f969700a4524f2ca735d48c3cfbe
-    canonicalized_ast: 6578bc8a390f4d28fdab36c2cc86bee07c61f969700a4524f2ca735d48c3cfbe
-    type_inferenced_ast: 81a18c960f6891c1160003083c92eb92b863b31348b5c962db858bd7b8781a64
->>>>>>> 03f78d56
+    initial_ast: dda5990a36fc379c4f5cf226bbfd48f0ea33a1258c5ff718d8b727af58ee5234
+    imports_resolved_ast: 2eb55fb8025182de41570266405ce7e74dfd8de4587ee9a7f68f1572888d7727
+    canonicalized_ast: 2eb55fb8025182de41570266405ce7e74dfd8de4587ee9a7f68f1572888d7727
+    type_inferenced_ast: 648a4f960c6ebc646f8626d2da5bff3348b047c65364f8a049d2f89fecfd189f