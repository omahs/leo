--- conflicted
+++ resolved
@@ -277,14 +277,7 @@
             r0:
               type: bool
               value: "true"
-<<<<<<< HEAD
-    initial_ast: 0925dcc6c0f6975641338666a60f655cd80c754b943a49f963739861f9020aaf
-    imports_resolved_ast: 083417ae6af9da051b6aedf9f45b409b84a98210af13b4afd663660e557a53a1
-    canonicalized_ast: 083417ae6af9da051b6aedf9f45b409b84a98210af13b4afd663660e557a53a1
-    type_inferenced_ast: 238ba4b24f3c644582880c005885590567476c837e0eb0f4b1f71f3ad809044f
-=======
-    initial_ast: 0144500afa8b20a7257febe8f63aaa17a005c9d7a751a877c7d017b3a0e15052
-    imports_resolved_ast: 4382a2171dbab668eda5b28e5e7cf927e76b8c92e4af8257f31b922b5bd27025
-    canonicalized_ast: 4382a2171dbab668eda5b28e5e7cf927e76b8c92e4af8257f31b922b5bd27025
-    type_inferenced_ast: 637db0f30c2d04b54e87074136aeec4c2a5f66669e033ff5fab24daf0d634c12
->>>>>>> 03f78d56
+    initial_ast: 61e7b3f4ed3decda101b68a0a22051aa2a9b337059cd5f364ed180075f72b4f8
+    imports_resolved_ast: c1876d87e38c99f0020bcc4434ce640af36f92981d1eb3ee3b96ea683444267b
+    canonicalized_ast: c1876d87e38c99f0020bcc4434ce640af36f92981d1eb3ee3b96ea683444267b
+    type_inferenced_ast: f4254cd00abdf3502fa0f0df15f14cf4c048a09089f90a4b30264a2fcf80edb3