--- conflicted
+++ resolved
@@ -17,13 +17,7 @@
               type: bool
               value: "false"
     initial_ast: bb5d33120b36d5e87c47138a0602ff3a82f8a61f70fcbc8ce28e432014988c0f
-<<<<<<< HEAD
+    ir: dd9b2cc9250dfd93889dbb3faf073842ae8c962d008a498b9e1920ac1e92f5eb
     imports_resolved_ast: 9c8c477f087db7c47a13e6198ab1c9ef6dfe8acf662dddae5b3d7a831a3c6ef2
     canonicalized_ast: 9c8c477f087db7c47a13e6198ab1c9ef6dfe8acf662dddae5b3d7a831a3c6ef2
-    type_inferenced_ast: e16bfc7c169cd472adcbf657813c1df370f1ae6661c1be7fe335d335ea88b39a
-=======
-    ir: dd9b2cc9250dfd93889dbb3faf073842ae8c962d008a498b9e1920ac1e92f5eb
-    imports_resolved_ast: a2540c6b583462e8054f27227e56510776b522341cddca2177a7f8551eaee22d
-    canonicalized_ast: a2540c6b583462e8054f27227e56510776b522341cddca2177a7f8551eaee22d
-    type_inferenced_ast: f46ddadd6235e33ca27c3d8f745965322a7449177734322cafcffe2577fa57f3
->>>>>>> 3626fbdb
+    type_inferenced_ast: e16bfc7c169cd472adcbf657813c1df370f1ae6661c1be7fe335d335ea88b39a