---
namespace: Compile
expectation: Pass
outputs:
  - circuit:
      num_public_variables: 0
      num_private_variables: 2
      num_constraints: 2
      at: 401937c524c61a28b4fab76d7a1f85bb628850012af62362a0922610372faf92
      bt: cdf9a9cee4f2edf55111a95ae60bde9801080f6bde638a5c79273a39a2f9f7f5
      ct: 643d5437104296e21d906ecb15b2c96ad278f20cfc4af53b12bb6069bd853726
    ir:
      - "decl f0: <0>"
      - "  store &v1, ((v0), (), (), ())"
      - "  store &v3, [[[0, 0], [0, 0], [0, 0]], [[0, 0], [0, 0], [0, 0]], [[0, 0], [0, 0], [0, 0]], [[0, 0], [0, 0], [0, 0]]]"
      - "  store &v4, [[[0, 0], [0, 0], [0, 0]], [[0, 0], [0, 0], [0, 0]], [[0, 0], [0, 0], [0, 0]], [[0, 0], [0, 0], [0, 0]]]"
      - "  eq &v5, true, v2"
      - "  retn v5"
      - "decl f1: <6>"
      - "  retn [false, false, false, false, false, false, false, false, false, false, false, false, false, false, false, false, false, false, false, false, false, false, false, false, false, false, false, false, false, false, false, false, false, false, false, false, false, false, false, false, false, false, false, false, false, false, false, false, false, false, false, false, false, false, false, false, false, false, false, false, false, false, false, false, false, false, false, false, false, false, false, false, false, false, false, false, false, false, false, false, false, false, false, false, false, false, false, false, false, false, false, false, false, false, false, false, false, false, false, false, false, false, false, false, false, false, false, false, false, false, false, false, false, false, false, false, false, false, false, false, false, false, false, false, false, false, false, false, false, false, false, false, false, false, false, false, false, false, false, false, false, false, false, false, false, false, false, false, false, false, false, false, false, false, false, false, false, false, false, false, false, false, false, false, false, false, false, false, false, false, false, false, false, false, false, false, false, false, false, false, false, false, false, false, false, false, false, false, false, false, false, false, false, false, false, false, false, false, false, false, false, false, false, false, false, false, false, false, false, false, false, false, false, false, false, false, false, false, false, false, false, false, false, false, false, false, false, false, false, false, false, false, false, false, false, false, false, false, false, false, false, false, false, false, false, false, false, false, false, false, false, false, false, false, false, false]"
      - "decl f2: <7>"
      - "  retn aleo1qnr4dkkvkgfqph0vzc3y6z2eu975wnpz2925ntjccd5cfqxtyu8sta57j8"
      - "decl f3: <8>"
      - "  retn [0, 0, 0, 0, 0, 0, 0, 0, 0, 0, 0, 0, 0, 0, 0, 0, 0, 0, 0, 0, 0, 0, 0, 0, 0, 0, 0, 0, 0, 0, 0, 0]"
      - "decl f4: <9>"
      - "  retn aleo1qnr4dkkvkgfqph0vzc3y6z2eu975wnpz2925ntjccd5cfqxtyu8sta57j8"
      - "decl f5: <10>"
      - "  retn [false, false, false, false, false, false, false, false, false, false, false, false, false, false, false, false, false, false, false, false, false, false, false, false, false, false, false, false, false, false, false, false, false, false, false, false, false, false, false, false, false, false, false, false, false, false, false, false, false, false, false, false, false, false, false, false, false, false, false, false, false, false, false, false, false, false, false, false, false, false, false, false, false, false, false, false, false, false, false, false, false, false, false, false, false, false, false, false, false, false, false, false, false, false, false, false, false, false, false, false, false, false, false, false, false, false, false, false, false, false, false, false, false, false, false, false, false, false, false, false, false, false, false, false, false, false, false, false, false, false, false, false, false, false, false, false, false, false, false, false, false, false, false, false, false, false, false, false, false, false, false, false, false, false, false, false, false, false, false, false, false, false, false, false, false, false, false, false, false, false, false, false, false, false, false, false, false, false, false, false, false, false, false, false, false, false, false, false, false, false, false, false, false, false, false, false, false, false, false, false, false, false, false, false, false, false, false, false, false, false, false, false, false, false, false, false, false, false, false, false, false, false, false, false, false, false, false, false, false, false, false, false, false, false, false, false, false, false, false, false, false, false, false, false, false, false, false, false, false, false, false, false, false, false, false, false]"
      - "decl f6: <11>"
      - "  retn aleo1qnr4dkkvkgfqph0vzc3y6z2eu975wnpz2925ntjccd5cfqxtyu8sta57j8"
      - "decl f7: <12>"
      - "  retn [0, 0, 0, 0, 0, 0, 0, 0, 0, 0, 0, 0, 0, 0, 0, 0, 0, 0, 0, 0, 0, 0, 0, 0, 0, 0, 0, 0, 0, 0, 0, 0]"
      - "decl f8: <13>"
      - "  retn aleo1qnr4dkkvkgfqph0vzc3y6z2eu975wnpz2925ntjccd5cfqxtyu8sta57j8"
      - "decl f9: <14>"
      - "  retn 0"
      - "decl f10: <15>"
      - "  retn [false]"
      - "decl f11: <16>"
      - "  retn false"
      - "decl f12: <17>"
      - "  retn [0]"
      - "decl f13: <18>"
      - "  retn false"
      - "decl f14: <19>"
      - "  retn [false]"
      - "decl f15: <20>"
      - "  retn false"
      - "decl f16: <21>"
      - "  retn [0]"
      - "decl f17: <22>"
      - "  retn false"
      - "decl f18: <23>"
      - "  retn [false, false, false, false, false, false, false, false, false, false, false, false, false, false, false, false, false, false, false, false, false, false, false, false, false, false, false, false, false, false, false, false, false, false, false, false, false, false, false, false, false, false, false, false, false, false, false, false, false, false, false, false, false, false, false, false, false, false, false, false, false, false, false, false, false, false, false, false, false, false, false, false, false, false, false, false, false, false, false, false, false, false, false, false, false, false, false, false, false, false, false, false, false, false, false, false, false, false, false, false, false, false, false, false, false, false, false, false, false, false, false, false, false, false, false, false, false, false, false, false, false, false, false, false, false, false, false, false, false, false, false, false, false, false, false, false, false, false, false, false, false, false, false, false, false, false, false, false, false, false, false, false, false, false, false, false, false, false, false, false, false, false, false, false, false, false, false, false, false, false, false, false, false, false, false, false, false, false, false, false, false, false, false, false, false, false, false, false, false, false, false, false, false, false, false, false, false, false, false, false, false, false, false, false, false, false, false, false, false, false, false, false, false, false, false, false, false, false, false, false, false, false, false, false, false, false, false, false, false, false, false, false, false, false, false, false, false, false, false, false, false, false, false, false, false, false, false, false, false, false, false, false, false]"
      - "decl f19: <24>"
      - "  retn 'a'"
      - "decl f20: <25>"
      - "  retn [0, 0, 0, 0, 0, 0, 0, 0, 0, 0, 0, 0, 0, 0, 0, 0, 0, 0, 0, 0, 0, 0, 0, 0, 0, 0, 0, 0, 0, 0, 0, 0]"
      - "decl f21: <26>"
      - "  retn 'a'"
      - "decl f22: <27>"
      - "  retn [false, false, false, false, false, false, false, false, false, false, false, false, false, false, false, false, false, false, false, false, false, false, false, false, false, false, false, false, false, false, false, false, false, false, false, false, false, false, false, false, false, false, false, false, false, false, false, false, false, false, false, false, false, false, false, false, false, false, false, false, false, false, false, false, false, false, false, false, false, false, false, false, false, false, false, false, false, false, false, false, false, false, false, false, false, false, false, false, false, false, false, false, false, false, false, false, false, false, false, false, false, false, false, false, false, false, false, false, false, false, false, false, false, false, false, false, false, false, false, false, false, false, false, false, false, false, false, false, false, false, false, false, false, false, false, false, false, false, false, false, false, false, false, false, false, false, false, false, false, false, false, false, false, false, false, false, false, false, false, false, false, false, false, false, false, false, false, false, false, false, false, false, false, false, false, false, false, false, false, false, false, false, false, false, false, false, false, false, false, false, false, false, false, false, false, false, false, false, false, false, false, false, false, false, false, false, false, false, false, false, false, false, false, false, false, false, false, false, false, false, false, false, false, false, false, false, false, false, false, false, false, false, false, false, false, false, false, false, false, false, false, false, false, false, false, false, false, false, false, false, false, false, false]"
      - "decl f23: <28>"
      - "  retn 'a'"
      - "decl f24: <29>"
      - "  retn [0, 0, 0, 0, 0, 0, 0, 0, 0, 0, 0, 0, 0, 0, 0, 0, 0, 0, 0, 0, 0, 0, 0, 0, 0, 0, 0, 0, 0, 0, 0, 0]"
      - "decl f25: <30>"
      - "  retn 'a'"
      - "decl f26: <31>"
      - "  retn [false, false, false, false, false, false, false, false, false, false, false, false, false, false, false, false, false, false, false, false, false, false, false, false, false, false, false, false, false, false, false, false, false, false, false, false, false, false, false, false, false, false, false, false, false, false, false, false, false, false, false, false, false, false, false, false, false, false, false, false, false, false, false, false, false, false, false, false, false, false, false, false, false, false, false, false, false, false, false, false, false, false, false, false, false, false, false, false, false, false, false, false, false, false, false, false, false, false, false, false, false, false, false, false, false, false, false, false, false, false, false, false, false, false, false, false, false, false, false, false, false, false, false, false, false, false, false, false, false, false, false, false, false, false, false, false, false, false, false, false, false, false, false, false, false, false, false, false, false, false, false, false, false, false, false, false, false, false, false, false, false, false, false, false, false, false, false, false, false, false, false, false, false, false, false, false, false, false, false, false, false, false, false, false, false, false, false, false, false, false, false, false, false, false, false, false, false, false, false, false, false, false, false, false, false, false, false, false, false, false, false, false, false, false, false, false, false, false, false, false, false, false, false, false, false, false, false, false, false, false, false, false, false, false, false, false, false, false, false, false, false, false, false, false, false, false, false, false, false, false, false, false, false]"
      - "decl f27: <32>"
      - "  retn []"
      - "decl f28: <33>"
      - "  retn [0, 0, 0, 0, 0, 0, 0, 0, 0, 0, 0, 0, 0, 0, 0, 0, 0, 0, 0, 0, 0, 0, 0, 0, 0, 0, 0, 0, 0, 0, 0, 0]"
      - "decl f29: <34>"
      - "  retn []"
      - "decl f30: <35>"
      - "  retn [false, false, false, false, false, false, false, false, false, false, false, false, false, false, false, false, false, false, false, false, false, false, false, false, false, false, false, false, false, false, false, false, false, false, false, false, false, false, false, false, false, false, false, false, false, false, false, false, false, false, false, false, false, false, false, false, false, false, false, false, false, false, false, false, false, false, false, false, false, false, false, false, false, false, false, false, false, false, false, false, false, false, false, false, false, false, false, false, false, false, false, false, false, false, false, false, false, false, false, false, false, false, false, false, false, false, false, false, false, false, false, false, false, false, false, false, false, false, false, false, false, false, false, false, false, false, false, false, false, false, false, false, false, false, false, false, false, false, false, false, false, false, false, false, false, false, false, false, false, false, false, false, false, false, false, false, false, false, false, false, false, false, false, false, false, false, false, false, false, false, false, false, false, false, false, false, false, false, false, false, false, false, false, false, false, false, false, false, false, false, false, false, false, false, false, false, false, false, false, false, false, false, false, false, false, false, false, false, false, false, false, false, false, false, false, false, false, false, false, false, false, false, false, false, false, false, false, false, false, false, false, false, false, false, false, false, false, false, false, false, false, false, false, false, false, false, false, false, false, false, false, false, false]"
      - "decl f31: <36>"
      - "  retn []"
      - "decl f32: <37>"
      - "  retn [0, 0, 0, 0, 0, 0, 0, 0, 0, 0, 0, 0, 0, 0, 0, 0, 0, 0, 0, 0, 0, 0, 0, 0, 0, 0, 0, 0, 0, 0, 0, 0]"
      - "decl f33: <38>"
      - "  retn []"
      - "decl f34: <39>"
      - "  retn [false, false, false, false, false, false, false, false, false, false, false, false, false, false, false, false, false, false, false, false, false, false, false, false, false, false, false, false, false, false, false, false, false, false, false, false, false, false, false, false, false, false, false, false, false, false, false, false, false, false, false, false, false, false, false, false, false, false, false, false, false, false, false, false, false, false, false, false, false, false, false, false, false, false, false, false, false, false, false, false, false, false, false, false, false, false, false, false, false, false, false, false, false, false, false, false, false, false, false, false, false, false, false, false, false, false, false, false, false, false, false, false, false, false, false, false, false, false, false, false, false, false, false, false, false, false, false, false, false, false, false, false, false, false, false, false, false, false, false, false, false, false, false, false, false, false, false, false, false, false, false, false, false, false, false, false, false, false, false, false, false, false, false, false, false, false, false, false, false, false, false, false, false, false, false, false, false, false, false, false, false, false, false, false, false, false, false, false, false, false, false, false, false, false, false, false, false, false, false, false, false, false, false, false, false, false, false, false, false, false, false, false, false, false, false, false, false, false, false, false, false, false, false, false, false, false, false, false, false, false, false, false, false, false, false, false, false, false, false, false, false, false, false, false, false, false, false, false, false, false, false, false, false, false, false, false, false, false, false, false, false, false, false, false, false, false, false, false, false, false, false, false, false, false, false, false, false, false, false, false, false, false, false, false, false, false, false, false, false, false, false, false, false, false, false, false, false, false, false, false, false, false, false, false, false, false, false, false, false, false, false, false, false, false, false, false, false, false, false, false, false, false, false, false, false, false, false, false, false, false, false, false, false, false, false, false, false, false, false, false, false, false, false, false, false, false, false, false, false, false, false, false, false, false, false, false, false, false, false, false, false, false, false, false, false, false, false, false, false, false, false, false, false, false, false, false, false, false, false, false, false, false, false, false, false, false, false, false, false, false, false, false, false, false, false, false, false, false, false, false, false, false, false, false, false, false, false, false, false, false, false, false, false, false, false, false, false, false, false, false, false, false, false, false, false, false, false, false, false, false, false, false, false, false, false, false, false, false, false, false, false, false, false, false, false, false, false, false, false, false, false, false, false, false, false, false, false, false, false, false, false, false, false, false, false, false, false, false, false, false, false, false, false, false, false, false, false, false, false, false, false, false, false, false, false, false, false, false, false, false, false, false, false, false, false, false, false, false, false, false, false, false, false, false, false, false]"
      - "decl f35: <40>"
      - "  retn []group"
      - "decl f36: <41>"
      - "  retn [0, 0, 0, 0, 0, 0, 0, 0, 0, 0, 0, 0, 0, 0, 0, 0, 0, 0, 0, 0, 0, 0, 0, 0, 0, 0, 0, 0, 0, 0, 0, 0, 0, 0, 0, 0, 0, 0, 0, 0, 0, 0, 0, 0, 0, 0, 0, 0, 0, 0, 0, 0, 0, 0, 0, 0, 0, 0, 0, 0, 0, 0, 0, 0]"
      - "decl f37: <42>"
      - "  retn []group"
      - "decl f38: <43>"
      - "  retn [false, false, false, false, false, false, false, false, false, false, false, false, false, false, false, false, false, false, false, false, false, false, false, false, false, false, false, false, false, false, false, false, false, false, false, false, false, false, false, false, false, false, false, false, false, false, false, false, false, false, false, false, false, false, false, false, false, false, false, false, false, false, false, false, false, false, false, false, false, false, false, false, false, false, false, false, false, false, false, false, false, false, false, false, false, false, false, false, false, false, false, false, false, false, false, false, false, false, false, false, false, false, false, false, false, false, false, false, false, false, false, false, false, false, false, false, false, false, false, false, false, false, false, false, false, false, false, false, false, false, false, false, false, false, false, false, false, false, false, false, false, false, false, false, false, false, false, false, false, false, false, false, false, false, false, false, false, false, false, false, false, false, false, false, false, false, false, false, false, false, false, false, false, false, false, false, false, false, false, false, false, false, false, false, false, false, false, false, false, false, false, false, false, false, false, false, false, false, false, false, false, false, false, false, false, false, false, false, false, false, false, false, false, false, false, false, false, false, false, false, false, false, false, false, false, false, false, false, false, false, false, false, false, false, false, false, false, false, false, false, false, false, false, false, false, false, false, false, false, false, false, false, false, false, false, false, false, false, false, false, false, false, false, false, false, false, false, false, false, false, false, false, false, false, false, false, false, false, false, false, false, false, false, false, false, false, false, false, false, false, false, false, false, false, false, false, false, false, false, false, false, false, false, false, false, false, false, false, false, false, false, false, false, false, false, false, false, false, false, false, false, false, false, false, false, false, false, false, false, false, false, false, false, false, false, false, false, false, false, false, false, false, false, false, false, false, false, false, false, false, false, false, false, false, false, false, false, false, false, false, false, false, false, false, false, false, false, false, false, false, false, false, false, false, false, false, false, false, false, false, false, false, false, false, false, false, false, false, false, false, false, false, false, false, false, false, false, false, false, false, false, false, false, false, false, false, false, false, false, false, false, false, false, false, false, false, false, false, false, false, false, false, false, false, false, false, false, false, false, false, false, false, false, false, false, false, false, false, false, false, false, false, false, false, false, false, false, false, false, false, false, false, false, false, false, false, false, false, false, false, false, false, false, false, false, false, false, false, false, false, false, false, false, false, false, false, false, false, false, false, false, false, false, false, false, false, false, false, false, false, false, false, false, false, false, false, false, false, false, false, false, false, false, false, false, false]"
      - "decl f39: <44>"
      - "  retn []group"
      - "decl f40: <45>"
      - "  retn [0, 0, 0, 0, 0, 0, 0, 0, 0, 0, 0, 0, 0, 0, 0, 0, 0, 0, 0, 0, 0, 0, 0, 0, 0, 0, 0, 0, 0, 0, 0, 0, 0, 0, 0, 0, 0, 0, 0, 0, 0, 0, 0, 0, 0, 0, 0, 0, 0, 0, 0, 0, 0, 0, 0, 0, 0, 0, 0, 0, 0, 0, 0, 0]"
      - "decl f41: <46>"
      - "  retn []group"
      - "decl f42: <47>"
      - "  retn [false, false, false, false, false, false, false, false]"
      - "decl f43: <48>"
      - "  retn 0"
      - "decl f44: <49>"
      - "  retn [0]"
      - "decl f45: <50>"
      - "  retn 0"
      - "decl f46: <51>"
      - "  retn [false, false, false, false, false, false, false, false]"
      - "decl f47: <52>"
      - "  retn 0"
      - "decl f48: <53>"
      - "  retn [0]"
      - "decl f49: <54>"
      - "  retn 0"
      - "decl f50: <55>"
      - "  retn [false, false, false, false, false, false, false, false, false, false, false, false, false, false, false, false]"
      - "decl f51: <56>"
      - "  retn 0"
      - "decl f52: <57>"
      - "  retn [0, 0]"
      - "decl f53: <58>"
      - "  retn 0"
      - "decl f54: <59>"
      - "  retn [false, false, false, false, false, false, false, false, false, false, false, false, false, false, false, false]"
      - "decl f55: <60>"
      - "  retn 0"
      - "decl f56: <61>"
      - "  retn [0, 0]"
      - "decl f57: <62>"
      - "  retn 0"
      - "decl f58: <63>"
      - "  retn [false, false, false, false, false, false, false, false, false, false, false, false, false, false, false, false, false, false, false, false, false, false, false, false, false, false, false, false, false, false, false, false]"
      - "decl f59: <64>"
      - "  retn 0"
      - "decl f60: <65>"
      - "  retn [0, 0, 0, 0]"
      - "decl f61: <66>"
      - "  retn 0"
      - "decl f62: <67>"
      - "  retn [false, false, false, false, false, false, false, false, false, false, false, false, false, false, false, false, false, false, false, false, false, false, false, false, false, false, false, false, false, false, false, false]"
      - "decl f63: <68>"
      - "  retn 0"
      - "decl f64: <69>"
      - "  retn [0, 0, 0, 0]"
      - "decl f65: <70>"
      - "  retn 0"
      - "decl f66: <71>"
      - "  retn [false, false, false, false, false, false, false, false, false, false, false, false, false, false, false, false, false, false, false, false, false, false, false, false, false, false, false, false, false, false, false, false, false, false, false, false, false, false, false, false, false, false, false, false, false, false, false, false, false, false, false, false, false, false, false, false, false, false, false, false, false, false, false, false]"
      - "decl f67: <72>"
      - "  retn 0"
      - "decl f68: <73>"
      - "  retn [0, 0, 0, 0, 0, 0, 0, 0]"
      - "decl f69: <74>"
      - "  retn 0"
      - "decl f70: <75>"
      - "  retn [false, false, false, false, false, false, false, false, false, false, false, false, false, false, false, false, false, false, false, false, false, false, false, false, false, false, false, false, false, false, false, false, false, false, false, false, false, false, false, false, false, false, false, false, false, false, false, false, false, false, false, false, false, false, false, false, false, false, false, false, false, false, false, false]"
      - "decl f71: <76>"
      - "  retn 0"
      - "decl f72: <77>"
      - "  retn [0, 0, 0, 0, 0, 0, 0, 0]"
      - "decl f73: <78>"
      - "  retn 0"
      - "decl f74: <79>"
      - "  retn [false, false, false, false, false, false, false, false, false, false, false, false, false, false, false, false, false, false, false, false, false, false, false, false, false, false, false, false, false, false, false, false, false, false, false, false, false, false, false, false, false, false, false, false, false, false, false, false, false, false, false, false, false, false, false, false, false, false, false, false, false, false, false, false, false, false, false, false, false, false, false, false, false, false, false, false, false, false, false, false, false, false, false, false, false, false, false, false, false, false, false, false, false, false, false, false, false, false, false, false, false, false, false, false, false, false, false, false, false, false, false, false, false, false, false, false, false, false, false, false, false, false, false, false, false, false, false, false]"
      - "decl f75: <80>"
      - "  retn 0"
      - "decl f76: <81>"
      - "  retn [0, 0, 0, 0, 0, 0, 0, 0, 0, 0, 0, 0, 0, 0, 0, 0]"
      - "decl f77: <82>"
      - "  retn 0"
      - "decl f78: <83>"
      - "  retn [false, false, false, false, false, false, false, false, false, false, false, false, false, false, false, false, false, false, false, false, false, false, false, false, false, false, false, false, false, false, false, false, false, false, false, false, false, false, false, false, false, false, false, false, false, false, false, false, false, false, false, false, false, false, false, false, false, false, false, false, false, false, false, false, false, false, false, false, false, false, false, false, false, false, false, false, false, false, false, false, false, false, false, false, false, false, false, false, false, false, false, false, false, false, false, false, false, false, false, false, false, false, false, false, false, false, false, false, false, false, false, false, false, false, false, false, false, false, false, false, false, false, false, false, false, false, false, false]"
      - "decl f79: <84>"
      - "  retn 0"
      - "decl f80: <85>"
      - "  retn [0, 0, 0, 0, 0, 0, 0, 0, 0, 0, 0, 0, 0, 0, 0, 0]"
      - "decl f81: <86>"
      - "  retn 0"
      - "decl f82: <87>"
      - "  retn [false, false, false, false, false, false, false, false]"
      - "decl f83: <88>"
      - "  retn 0"
      - "decl f84: <89>"
      - "  retn [0]"
      - "decl f85: <90>"
      - "  retn 0"
      - "decl f86: <91>"
      - "  retn [false, false, false, false, false, false, false, false]"
      - "decl f87: <92>"
      - "  retn 0"
      - "decl f88: <93>"
      - "  retn [0]"
      - "decl f89: <94>"
      - "  retn 0"
      - "decl f90: <95>"
      - "  retn [false, false, false, false, false, false, false, false, false, false, false, false, false, false, false, false]"
      - "decl f91: <96>"
      - "  retn 0"
      - "decl f92: <97>"
      - "  retn [0, 0]"
      - "decl f93: <98>"
      - "  retn 0"
      - "decl f94: <99>"
      - "  retn [false, false, false, false, false, false, false, false, false, false, false, false, false, false, false, false]"
      - "decl f95: <100>"
      - "  retn 0"
      - "decl f96: <101>"
      - "  retn [0, 0]"
      - "decl f97: <102>"
      - "  retn 0"
      - "decl f98: <103>"
      - "  retn [false, false, false, false, false, false, false, false, false, false, false, false, false, false, false, false, false, false, false, false, false, false, false, false, false, false, false, false, false, false, false, false]"
      - "decl f99: <104>"
      - "  retn 0"
      - "decl f100: <105>"
      - "  retn [0, 0, 0, 0]"
      - "decl f101: <106>"
      - "  retn 0"
      - "decl f102: <107>"
      - "  retn [false, false, false, false, false, false, false, false, false, false, false, false, false, false, false, false, false, false, false, false, false, false, false, false, false, false, false, false, false, false, false, false]"
      - "decl f103: <108>"
      - "  retn 0"
      - "decl f104: <109>"
      - "  retn [0, 0, 0, 0]"
      - "decl f105: <110>"
      - "  retn 0"
      - "decl f106: <111>"
      - "  retn [false, false, false, false, false, false, false, false, false, false, false, false, false, false, false, false, false, false, false, false, false, false, false, false, false, false, false, false, false, false, false, false, false, false, false, false, false, false, false, false, false, false, false, false, false, false, false, false, false, false, false, false, false, false, false, false, false, false, false, false, false, false, false, false]"
      - "decl f107: <112>"
      - "  retn 0"
      - "decl f108: <113>"
      - "  retn [0, 0, 0, 0, 0, 0, 0, 0]"
      - "decl f109: <114>"
      - "  retn 0"
      - "decl f110: <115>"
      - "  retn [false, false, false, false, false, false, false, false, false, false, false, false, false, false, false, false, false, false, false, false, false, false, false, false, false, false, false, false, false, false, false, false, false, false, false, false, false, false, false, false, false, false, false, false, false, false, false, false, false, false, false, false, false, false, false, false, false, false, false, false, false, false, false, false]"
      - "decl f111: <116>"
      - "  retn 0"
      - "decl f112: <117>"
      - "  retn [0, 0, 0, 0, 0, 0, 0, 0]"
      - "decl f113: <118>"
      - "  retn 0"
      - "decl f114: <119>"
      - "  retn [false, false, false, false, false, false, false, false, false, false, false, false, false, false, false, false, false, false, false, false, false, false, false, false, false, false, false, false, false, false, false, false, false, false, false, false, false, false, false, false, false, false, false, false, false, false, false, false, false, false, false, false, false, false, false, false, false, false, false, false, false, false, false, false, false, false, false, false, false, false, false, false, false, false, false, false, false, false, false, false, false, false, false, false, false, false, false, false, false, false, false, false, false, false, false, false, false, false, false, false, false, false, false, false, false, false, false, false, false, false, false, false, false, false, false, false, false, false, false, false, false, false, false, false, false, false, false, false]"
      - "decl f115: <120>"
      - "  retn 0"
      - "decl f116: <121>"
      - "  retn [0, 0, 0, 0, 0, 0, 0, 0, 0, 0, 0, 0, 0, 0, 0, 0]"
      - "decl f117: <122>"
      - "  retn 0"
      - "decl f118: <123>"
      - "  retn [false, false, false, false, false, false, false, false, false, false, false, false, false, false, false, false, false, false, false, false, false, false, false, false, false, false, false, false, false, false, false, false, false, false, false, false, false, false, false, false, false, false, false, false, false, false, false, false, false, false, false, false, false, false, false, false, false, false, false, false, false, false, false, false, false, false, false, false, false, false, false, false, false, false, false, false, false, false, false, false, false, false, false, false, false, false, false, false, false, false, false, false, false, false, false, false, false, false, false, false, false, false, false, false, false, false, false, false, false, false, false, false, false, false, false, false, false, false, false, false, false, false, false, false, false, false, false, false]"
      - "decl f119: <124>"
      - "  retn 0"
      - "decl f120: <125>"
      - "  retn [0, 0, 0, 0, 0, 0, 0, 0, 0, 0, 0, 0, 0, 0, 0, 0]"
      - "decl f121: <126>"
      - "  retn 0"
      - ""
    output:
      - input_file: input/dummy.in
        output:
          registers:
            r0:
              type: bool
              value: "true"
<<<<<<< HEAD
    initial_ast: 28c1a80e1e2f24448846a3378f9ad4a0078eb640377c36ced435a795d8300695
    imports_resolved_ast: 1bf7fba041c2fd184b5542cd36ac5a639407336a326e164612a43c6d94d691df
    canonicalized_ast: c67f3c190519380ba8f7610568dcca4d14fbf8ecaaaba77467972b753c5e0805
    type_inferenced_ast: ad0766db29705b6a0d5abd3526ff6d46fd16f10bf3c1f22c51198df088fde36c
=======
    initial_ast: 77611d301e4e471e571bcd8f9bcafee696a7f2665ee7978471b80c4061285b6c
    imports_resolved_ast: 242e831d0793fa09412e49775636e9c36b8f4ad526881dc3c14f3c14b0ae40fb
    canonicalized_ast: 310107c8a7999e4f628f31549e66601d898a50a6e9cd66bb937a7abe1f48c4d3
    type_inferenced_ast: 87151588bc447276a064b595338aebc8a6e2140982154e392e5664f14013226e
>>>>>>> 03f78d56
<|MERGE_RESOLUTION|>--- conflicted
+++ resolved
@@ -266,14 +266,7 @@
             r0:
               type: bool
               value: "true"
-<<<<<<< HEAD
-    initial_ast: 28c1a80e1e2f24448846a3378f9ad4a0078eb640377c36ced435a795d8300695
-    imports_resolved_ast: 1bf7fba041c2fd184b5542cd36ac5a639407336a326e164612a43c6d94d691df
-    canonicalized_ast: c67f3c190519380ba8f7610568dcca4d14fbf8ecaaaba77467972b753c5e0805
-    type_inferenced_ast: ad0766db29705b6a0d5abd3526ff6d46fd16f10bf3c1f22c51198df088fde36c
-=======
-    initial_ast: 77611d301e4e471e571bcd8f9bcafee696a7f2665ee7978471b80c4061285b6c
-    imports_resolved_ast: 242e831d0793fa09412e49775636e9c36b8f4ad526881dc3c14f3c14b0ae40fb
-    canonicalized_ast: 310107c8a7999e4f628f31549e66601d898a50a6e9cd66bb937a7abe1f48c4d3
-    type_inferenced_ast: 87151588bc447276a064b595338aebc8a6e2140982154e392e5664f14013226e
->>>>>>> 03f78d56
+    initial_ast: 9db3ec2f50c8a0223b5c9ec8e9144a6c6132a6107386848d96d0c82b53533268
+    imports_resolved_ast: 33df3377b55651c0fff69893f102eb8d491164eed0f5f7285b9a8916113e6857
+    canonicalized_ast: 661ed667a9df9e3f1ac669a21981e2f6a0d9733286ce5c6260e77f5966b197c8
+    type_inferenced_ast: b03140a13ecd0a53ed0b4d73540a23d6d26cec0a11ad9304ddd4ec03dfd909b0