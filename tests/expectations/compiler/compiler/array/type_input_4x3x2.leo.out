--- conflicted
+++ resolved
@@ -263,14 +263,7 @@
             x:
               type: bool
               value: "true"
-<<<<<<< HEAD
-    initial_ast: d0091697836847a9009737e3fcf2266be68b5903dbabb78c9fc1aa5a5da4cce7
-    imports_resolved_ast: 852be8df86c760def49ba360c23d96da8b2661281431c0573cce2b0df79bf5a1
-    canonicalized_ast: 852be8df86c760def49ba360c23d96da8b2661281431c0573cce2b0df79bf5a1
-    type_inferenced_ast: 81d1cb1ae8bd5c7b3ee8812fa5b0223e285c5135014c9d4fbee7db50d8bde0dd
-=======
-    initial_ast: 97075f28c3a71cbce9c3436b669f93d04f1a8e9521bede0d99801b744ed7934b
-    imports_resolved_ast: 7230b6bcb55c63a1f94f1c8a7ecb57931957b22f645ab52536137303024667f7
-    canonicalized_ast: 7230b6bcb55c63a1f94f1c8a7ecb57931957b22f645ab52536137303024667f7
-    type_inferenced_ast: bc0e75ec2710d6bbe6a183fbcd04daf82f9a4008b9437c7edaea7744744bf308
->>>>>>> d621ee72
+    initial_ast: d1109ae224b219a0417e996898e26e8e9b36e718afd9820f807a74dbf09ff583
+    imports_resolved_ast: 31aad03a1d300ae85212af79dfd492156767514d97f61d2eeabc0547b3e3cab8
+    canonicalized_ast: 31aad03a1d300ae85212af79dfd492156767514d97f61d2eeabc0547b3e3cab8
+    type_inferenced_ast: edc0adc4b3c93c9f69d66f587bb24c5a81a51b5e31432cf61804b199060ab5c4