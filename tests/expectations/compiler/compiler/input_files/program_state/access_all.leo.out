---
namespace: Compile
expectation: Pass
outputs:
  - circuit:
      num_public_variables: 0
      num_private_variables: 4208
      num_constraints: 4208
      at: ffcbe211155131f8d94987d1775bf81544edc3737ba383c6cddbd9cd546a8998
      bt: 610cc3c3bdc2a58a4a1e97237f93be100e02b23e8f2bb40d1ee31da89fbf4389
      ct: cddfc688f773a0cb8cc5390e053bfbde34aa64d745fa2796b96eca97ba3ae060
    output:
      - input_file: input/dummy.in
        output:
          registers:
            r0:
              type: bool
              value: "true"
    initial_ast: 7313c566fe28dc500ba89d42f1d47cce04e441a8d251cbb50bbaa9a5b2cd9d3b
<<<<<<< HEAD
    imports_resolved_ast: 260d2cfb843abfeb06386b4ee0bf42cca5215a02c159a2f0ee49db111a6b357d
    canonicalized_ast: 260d2cfb843abfeb06386b4ee0bf42cca5215a02c159a2f0ee49db111a6b357d
    type_inferenced_ast: fa06cbb45e1ea0c04ecfb33e1ec0f9ef08b3dbf82ed3e46faf24278ed02fe143
=======
    ir: b9252918198a0e0498c4bbdfd47b53e2fb1a006a656394738eaea82c018e41ce
    imports_resolved_ast: e1b29fb7727b0f95b993bae42981a0ec61d75912365443ccdb8a5433319cb7ee
    canonicalized_ast: e1b29fb7727b0f95b993bae42981a0ec61d75912365443ccdb8a5433319cb7ee
    type_inferenced_ast: 1b1465c362e01e08e8984d74953f03d0c1a9a498e037181d133c4974a71abca1
>>>>>>> 3626fbdb
<|MERGE_RESOLUTION|>--- conflicted
+++ resolved
@@ -17,13 +17,7 @@
               type: bool
               value: "true"
     initial_ast: 7313c566fe28dc500ba89d42f1d47cce04e441a8d251cbb50bbaa9a5b2cd9d3b
-<<<<<<< HEAD
+    ir: b9252918198a0e0498c4bbdfd47b53e2fb1a006a656394738eaea82c018e41ce
     imports_resolved_ast: 260d2cfb843abfeb06386b4ee0bf42cca5215a02c159a2f0ee49db111a6b357d
     canonicalized_ast: 260d2cfb843abfeb06386b4ee0bf42cca5215a02c159a2f0ee49db111a6b357d
-    type_inferenced_ast: fa06cbb45e1ea0c04ecfb33e1ec0f9ef08b3dbf82ed3e46faf24278ed02fe143
-=======
-    ir: b9252918198a0e0498c4bbdfd47b53e2fb1a006a656394738eaea82c018e41ce
-    imports_resolved_ast: e1b29fb7727b0f95b993bae42981a0ec61d75912365443ccdb8a5433319cb7ee
-    canonicalized_ast: e1b29fb7727b0f95b993bae42981a0ec61d75912365443ccdb8a5433319cb7ee
-    type_inferenced_ast: 1b1465c362e01e08e8984d74953f03d0c1a9a498e037181d133c4974a71abca1
->>>>>>> 3626fbdb
+    type_inferenced_ast: fa06cbb45e1ea0c04ecfb33e1ec0f9ef08b3dbf82ed3e46faf24278ed02fe143