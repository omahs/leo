---
namespace: Compile
expectation: Pass
outputs:
  - circuit:
      num_public_variables: 0
      num_private_variables: 2
      num_constraints: 2
      at: 401937c524c61a28b4fab76d7a1f85bb628850012af62362a0922610372faf92
      bt: cdf9a9cee4f2edf55111a95ae60bde9801080f6bde638a5c79273a39a2f9f7f5
      ct: 643d5437104296e21d906ecb15b2c96ad278f20cfc4af53b12bb6069bd853726
    output:
      - input_file: input/main_group.in
        output:
          registers:
            r0:
              type: bool
              value: "true"
    initial_ast: 0f714e06214a090e516064b5e02075e49263d13409fe35e3faf509614fe06ef9
<<<<<<< HEAD
    imports_resolved_ast: 4adc5724f309f6676f6a95e9426a27efb80c1826e7cafbb0d9988f19224e9de3
    canonicalized_ast: 4adc5724f309f6676f6a95e9426a27efb80c1826e7cafbb0d9988f19224e9de3
    type_inferenced_ast: 29e847b627cee3dea8d240af7813ee0f932d52ad18b95b3ccf4fd56e1c92e6df
=======
    ir: d408afc343193eb71a4128c5115c2829a2c345c15030b21dd65e5c7dbb655f7a
    imports_resolved_ast: e6e04149647b199417264b12ac33f85bab55bb15727f16f6febcb57df85ad0c6
    canonicalized_ast: e6e04149647b199417264b12ac33f85bab55bb15727f16f6febcb57df85ad0c6
    type_inferenced_ast: 19d872a5e1393935eab090a95e40a37223223321b0e5b9d4b3d2c4a46c58659b
>>>>>>> 3626fbdb
<|MERGE_RESOLUTION|>--- conflicted
+++ resolved
@@ -17,13 +17,7 @@
               type: bool
               value: "true"
     initial_ast: 0f714e06214a090e516064b5e02075e49263d13409fe35e3faf509614fe06ef9
-<<<<<<< HEAD
+    ir: d408afc343193eb71a4128c5115c2829a2c345c15030b21dd65e5c7dbb655f7a
     imports_resolved_ast: 4adc5724f309f6676f6a95e9426a27efb80c1826e7cafbb0d9988f19224e9de3
     canonicalized_ast: 4adc5724f309f6676f6a95e9426a27efb80c1826e7cafbb0d9988f19224e9de3
-    type_inferenced_ast: 29e847b627cee3dea8d240af7813ee0f932d52ad18b95b3ccf4fd56e1c92e6df
-=======
-    ir: d408afc343193eb71a4128c5115c2829a2c345c15030b21dd65e5c7dbb655f7a
-    imports_resolved_ast: e6e04149647b199417264b12ac33f85bab55bb15727f16f6febcb57df85ad0c6
-    canonicalized_ast: e6e04149647b199417264b12ac33f85bab55bb15727f16f6febcb57df85ad0c6
-    type_inferenced_ast: 19d872a5e1393935eab090a95e40a37223223321b0e5b9d4b3d2c4a46c58659b
->>>>>>> 3626fbdb
+    type_inferenced_ast: 29e847b627cee3dea8d240af7813ee0f932d52ad18b95b3ccf4fd56e1c92e6df