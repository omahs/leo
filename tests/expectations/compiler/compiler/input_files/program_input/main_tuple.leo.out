---
namespace: Compile
expectation: Pass
outputs:
  - circuit:
      num_public_variables: 0
      num_private_variables: 34
      num_constraints: 34
      at: f125defc4f811f0fbe8d01dc52de44bb493389fc56d273cacb1086c81acad1f8
      bt: 9fd7adedb2e86d2ef5ffbc91d14e45729d1faa5a9b0329d0a0f0011524f527da
      ct: b932b14e686704d456a327fec2d18f9beafb7c7f259278497b3ab5c1bc6d0710
    ir:
      - "decl f0: <0>"
      - "  store &v1, ((v0), (), (), ())"
      - "  tget &v3, v2, 0"
      - "  eq &v4, v3, 10"
      - "  tget &v5, v2, 1"
      - "  eq &v6, v5, true"
      - "  and &v7, v4, v6"
      - "  tget &v8, v2, 2"
      - "  eq &v9, v8, 10"
      - "  and &v10, v7, v9"
      - "  retn v10"
      - "decl f1: <11>"
      - "  retn [false, false, false, false, false, false, false, false, false, false, false, false, false, false, false, false, false, false, false, false, false, false, false, false, false, false, false, false, false, false, false, false, false, false, false, false, false, false, false, false, false, false, false, false, false, false, false, false, false, false, false, false, false, false, false, false, false, false, false, false, false, false, false, false, false, false, false, false, false, false, false, false, false, false, false, false, false, false, false, false, false, false, false, false, false, false, false, false, false, false, false, false, false, false, false, false, false, false, false, false, false, false, false, false, false, false, false, false, false, false, false, false, false, false, false, false, false, false, false, false, false, false, false, false, false, false, false, false, false, false, false, false, false, false, false, false, false, false, false, false, false, false, false, false, false, false, false, false, false, false, false, false, false, false, false, false, false, false, false, false, false, false, false, false, false, false, false, false, false, false, false, false, false, false, false, false, false, false, false, false, false, false, false, false, false, false, false, false, false, false, false, false, false, false, false, false, false, false, false, false, false, false, false, false, false, false, false, false, false, false, false, false, false, false, false, false, false, false, false, false, false, false, false, false, false, false, false, false, false, false, false, false, false, false, false, false, false, false, false, false, false, false, false, false, false, false, false, false, false, false, false, false, false, false, false, false]"
      - "decl f2: <12>"
      - "  retn aleo1qnr4dkkvkgfqph0vzc3y6z2eu975wnpz2925ntjccd5cfqxtyu8sta57j8"
      - "decl f3: <13>"
      - "  retn [0, 0, 0, 0, 0, 0, 0, 0, 0, 0, 0, 0, 0, 0, 0, 0, 0, 0, 0, 0, 0, 0, 0, 0, 0, 0, 0, 0, 0, 0, 0, 0]"
      - "decl f4: <14>"
      - "  retn aleo1qnr4dkkvkgfqph0vzc3y6z2eu975wnpz2925ntjccd5cfqxtyu8sta57j8"
      - "decl f5: <15>"
      - "  retn [false, false, false, false, false, false, false, false, false, false, false, false, false, false, false, false, false, false, false, false, false, false, false, false, false, false, false, false, false, false, false, false, false, false, false, false, false, false, false, false, false, false, false, false, false, false, false, false, false, false, false, false, false, false, false, false, false, false, false, false, false, false, false, false, false, false, false, false, false, false, false, false, false, false, false, false, false, false, false, false, false, false, false, false, false, false, false, false, false, false, false, false, false, false, false, false, false, false, false, false, false, false, false, false, false, false, false, false, false, false, false, false, false, false, false, false, false, false, false, false, false, false, false, false, false, false, false, false, false, false, false, false, false, false, false, false, false, false, false, false, false, false, false, false, false, false, false, false, false, false, false, false, false, false, false, false, false, false, false, false, false, false, false, false, false, false, false, false, false, false, false, false, false, false, false, false, false, false, false, false, false, false, false, false, false, false, false, false, false, false, false, false, false, false, false, false, false, false, false, false, false, false, false, false, false, false, false, false, false, false, false, false, false, false, false, false, false, false, false, false, false, false, false, false, false, false, false, false, false, false, false, false, false, false, false, false, false, false, false, false, false, false, false, false, false, false, false, false, false, false, false, false, false, false, false, false]"
      - "decl f6: <16>"
      - "  retn aleo1qnr4dkkvkgfqph0vzc3y6z2eu975wnpz2925ntjccd5cfqxtyu8sta57j8"
      - "decl f7: <17>"
      - "  retn [0, 0, 0, 0, 0, 0, 0, 0, 0, 0, 0, 0, 0, 0, 0, 0, 0, 0, 0, 0, 0, 0, 0, 0, 0, 0, 0, 0, 0, 0, 0, 0]"
      - "decl f8: <18>"
      - "  retn aleo1qnr4dkkvkgfqph0vzc3y6z2eu975wnpz2925ntjccd5cfqxtyu8sta57j8"
      - "decl f9: <19>"
      - "  retn [false]"
      - "decl f10: <20>"
      - "  retn false"
      - "decl f11: <21>"
      - "  retn [0]"
      - "decl f12: <22>"
      - "  retn false"
      - "decl f13: <23>"
      - "  retn [false]"
      - "decl f14: <24>"
      - "  retn false"
      - "decl f15: <25>"
      - "  retn [0]"
      - "decl f16: <26>"
      - "  retn false"
      - "decl f17: <27>"
      - "  retn [false, false, false, false, false, false, false, false, false, false, false, false, false, false, false, false, false, false, false, false, false, false, false, false, false, false, false, false, false, false, false, false, false, false, false, false, false, false, false, false, false, false, false, false, false, false, false, false, false, false, false, false, false, false, false, false, false, false, false, false, false, false, false, false, false, false, false, false, false, false, false, false, false, false, false, false, false, false, false, false, false, false, false, false, false, false, false, false, false, false, false, false, false, false, false, false, false, false, false, false, false, false, false, false, false, false, false, false, false, false, false, false, false, false, false, false, false, false, false, false, false, false, false, false, false, false, false, false, false, false, false, false, false, false, false, false, false, false, false, false, false, false, false, false, false, false, false, false, false, false, false, false, false, false, false, false, false, false, false, false, false, false, false, false, false, false, false, false, false, false, false, false, false, false, false, false, false, false, false, false, false, false, false, false, false, false, false, false, false, false, false, false, false, false, false, false, false, false, false, false, false, false, false, false, false, false, false, false, false, false, false, false, false, false, false, false, false, false, false, false, false, false, false, false, false, false, false, false, false, false, false, false, false, false, false, false, false, false, false, false, false, false, false, false, false, false, false, false, false, false, false, false, false]"
      - "decl f18: <28>"
      - "  retn 'a'"
      - "decl f19: <29>"
      - "  retn [0, 0, 0, 0, 0, 0, 0, 0, 0, 0, 0, 0, 0, 0, 0, 0, 0, 0, 0, 0, 0, 0, 0, 0, 0, 0, 0, 0, 0, 0, 0, 0]"
      - "decl f20: <30>"
      - "  retn 'a'"
      - "decl f21: <31>"
      - "  retn [false, false, false, false, false, false, false, false, false, false, false, false, false, false, false, false, false, false, false, false, false, false, false, false, false, false, false, false, false, false, false, false, false, false, false, false, false, false, false, false, false, false, false, false, false, false, false, false, false, false, false, false, false, false, false, false, false, false, false, false, false, false, false, false, false, false, false, false, false, false, false, false, false, false, false, false, false, false, false, false, false, false, false, false, false, false, false, false, false, false, false, false, false, false, false, false, false, false, false, false, false, false, false, false, false, false, false, false, false, false, false, false, false, false, false, false, false, false, false, false, false, false, false, false, false, false, false, false, false, false, false, false, false, false, false, false, false, false, false, false, false, false, false, false, false, false, false, false, false, false, false, false, false, false, false, false, false, false, false, false, false, false, false, false, false, false, false, false, false, false, false, false, false, false, false, false, false, false, false, false, false, false, false, false, false, false, false, false, false, false, false, false, false, false, false, false, false, false, false, false, false, false, false, false, false, false, false, false, false, false, false, false, false, false, false, false, false, false, false, false, false, false, false, false, false, false, false, false, false, false, false, false, false, false, false, false, false, false, false, false, false, false, false, false, false, false, false, false, false, false, false, false, false]"
      - "decl f22: <32>"
      - "  retn 'a'"
      - "decl f23: <33>"
      - "  retn [0, 0, 0, 0, 0, 0, 0, 0, 0, 0, 0, 0, 0, 0, 0, 0, 0, 0, 0, 0, 0, 0, 0, 0, 0, 0, 0, 0, 0, 0, 0, 0]"
      - "decl f24: <34>"
      - "  retn 'a'"
      - "decl f25: <35>"
      - "  retn [false, false, false, false, false, false, false, false, false, false, false, false, false, false, false, false, false, false, false, false, false, false, false, false, false, false, false, false, false, false, false, false, false, false, false, false, false, false, false, false, false, false, false, false, false, false, false, false, false, false, false, false, false, false, false, false, false, false, false, false, false, false, false, false, false, false, false, false, false, false, false, false, false, false, false, false, false, false, false, false, false, false, false, false, false, false, false, false, false, false, false, false, false, false, false, false, false, false, false, false, false, false, false, false, false, false, false, false, false, false, false, false, false, false, false, false, false, false, false, false, false, false, false, false, false, false, false, false, false, false, false, false, false, false, false, false, false, false, false, false, false, false, false, false, false, false, false, false, false, false, false, false, false, false, false, false, false, false, false, false, false, false, false, false, false, false, false, false, false, false, false, false, false, false, false, false, false, false, false, false, false, false, false, false, false, false, false, false, false, false, false, false, false, false, false, false, false, false, false, false, false, false, false, false, false, false, false, false, false, false, false, false, false, false, false, false, false, false, false, false, false, false, false, false, false, false, false, false, false, false, false, false, false, false, false, false, false, false, false, false, false, false, false, false, false, false, false, false, false, false, false, false, false]"
      - "decl f26: <36>"
      - "  retn []"
      - "decl f27: <37>"
      - "  retn [0, 0, 0, 0, 0, 0, 0, 0, 0, 0, 0, 0, 0, 0, 0, 0, 0, 0, 0, 0, 0, 0, 0, 0, 0, 0, 0, 0, 0, 0, 0, 0]"
      - "decl f28: <38>"
      - "  retn []"
      - "decl f29: <39>"
      - "  retn [false, false, false, false, false, false, false, false, false, false, false, false, false, false, false, false, false, false, false, false, false, false, false, false, false, false, false, false, false, false, false, false, false, false, false, false, false, false, false, false, false, false, false, false, false, false, false, false, false, false, false, false, false, false, false, false, false, false, false, false, false, false, false, false, false, false, false, false, false, false, false, false, false, false, false, false, false, false, false, false, false, false, false, false, false, false, false, false, false, false, false, false, false, false, false, false, false, false, false, false, false, false, false, false, false, false, false, false, false, false, false, false, false, false, false, false, false, false, false, false, false, false, false, false, false, false, false, false, false, false, false, false, false, false, false, false, false, false, false, false, false, false, false, false, false, false, false, false, false, false, false, false, false, false, false, false, false, false, false, false, false, false, false, false, false, false, false, false, false, false, false, false, false, false, false, false, false, false, false, false, false, false, false, false, false, false, false, false, false, false, false, false, false, false, false, false, false, false, false, false, false, false, false, false, false, false, false, false, false, false, false, false, false, false, false, false, false, false, false, false, false, false, false, false, false, false, false, false, false, false, false, false, false, false, false, false, false, false, false, false, false, false, false, false, false, false, false, false, false, false, false, false, false]"
      - "decl f30: <40>"
      - "  retn []"
      - "decl f31: <41>"
      - "  retn [0, 0, 0, 0, 0, 0, 0, 0, 0, 0, 0, 0, 0, 0, 0, 0, 0, 0, 0, 0, 0, 0, 0, 0, 0, 0, 0, 0, 0, 0, 0, 0]"
      - "decl f32: <42>"
      - "  retn []"
      - "decl f33: <43>"
      - "  retn [false, false, false, false, false, false, false, false, false, false, false, false, false, false, false, false, false, false, false, false, false, false, false, false, false, false, false, false, false, false, false, false, false, false, false, false, false, false, false, false, false, false, false, false, false, false, false, false, false, false, false, false, false, false, false, false, false, false, false, false, false, false, false, false, false, false, false, false, false, false, false, false, false, false, false, false, false, false, false, false, false, false, false, false, false, false, false, false, false, false, false, false, false, false, false, false, false, false, false, false, false, false, false, false, false, false, false, false, false, false, false, false, false, false, false, false, false, false, false, false, false, false, false, false, false, false, false, false, false, false, false, false, false, false, false, false, false, false, false, false, false, false, false, false, false, false, false, false, false, false, false, false, false, false, false, false, false, false, false, false, false, false, false, false, false, false, false, false, false, false, false, false, false, false, false, false, false, false, false, false, false, false, false, false, false, false, false, false, false, false, false, false, false, false, false, false, false, false, false, false, false, false, false, false, false, false, false, false, false, false, false, false, false, false, false, false, false, false, false, false, false, false, false, false, false, false, false, false, false, false, false, false, false, false, false, false, false, false, false, false, false, false, false, false, false, false, false, false, false, false, false, false, false, false, false, false, false, false, false, false, false, false, false, false, false, false, false, false, false, false, false, false, false, false, false, false, false, false, false, false, false, false, false, false, false, false, false, false, false, false, false, false, false, false, false, false, false, false, false, false, false, false, false, false, false, false, false, false, false, false, false, false, false, false, false, false, false, false, false, false, false, false, false, false, false, false, false, false, false, false, false, false, false, false, false, false, false, false, false, false, false, false, false, false, false, false, false, false, false, false, false, false, false, false, false, false, false, false, false, false, false, false, false, false, false, false, false, false, false, false, false, false, false, false, false, false, false, false, false, false, false, false, false, false, false, false, false, false, false, false, false, false, false, false, false, false, false, false, false, false, false, false, false, false, false, false, false, false, false, false, false, false, false, false, false, false, false, false, false, false, false, false, false, false, false, false, false, false, false, false, false, false, false, false, false, false, false, false, false, false, false, false, false, false, false, false, false, false, false, false, false, false, false, false, false, false, false, false, false, false, false, false, false, false, false, false, false, false, false, false, false, false, false, false, false, false, false, false, false, false, false, false, false, false, false, false, false, false, false, false, false, false, false, false, false, false, false, false, false, false, false, false, false, false, false, false]"
      - "decl f34: <44>"
      - "  retn []group"
      - "decl f35: <45>"
      - "  retn [0, 0, 0, 0, 0, 0, 0, 0, 0, 0, 0, 0, 0, 0, 0, 0, 0, 0, 0, 0, 0, 0, 0, 0, 0, 0, 0, 0, 0, 0, 0, 0, 0, 0, 0, 0, 0, 0, 0, 0, 0, 0, 0, 0, 0, 0, 0, 0, 0, 0, 0, 0, 0, 0, 0, 0, 0, 0, 0, 0, 0, 0, 0, 0]"
      - "decl f36: <46>"
      - "  retn []group"
      - "decl f37: <47>"
      - "  retn [false, false, false, false, false, false, false, false, false, false, false, false, false, false, false, false, false, false, false, false, false, false, false, false, false, false, false, false, false, false, false, false, false, false, false, false, false, false, false, false, false, false, false, false, false, false, false, false, false, false, false, false, false, false, false, false, false, false, false, false, false, false, false, false, false, false, false, false, false, false, false, false, false, false, false, false, false, false, false, false, false, false, false, false, false, false, false, false, false, false, false, false, false, false, false, false, false, false, false, false, false, false, false, false, false, false, false, false, false, false, false, false, false, false, false, false, false, false, false, false, false, false, false, false, false, false, false, false, false, false, false, false, false, false, false, false, false, false, false, false, false, false, false, false, false, false, false, false, false, false, false, false, false, false, false, false, false, false, false, false, false, false, false, false, false, false, false, false, false, false, false, false, false, false, false, false, false, false, false, false, false, false, false, false, false, false, false, false, false, false, false, false, false, false, false, false, false, false, false, false, false, false, false, false, false, false, false, false, false, false, false, false, false, false, false, false, false, false, false, false, false, false, false, false, false, false, false, false, false, false, false, false, false, false, false, false, false, false, false, false, false, false, false, false, false, false, false, false, false, false, false, false, false, false, false, false, false, false, false, false, false, false, false, false, false, false, false, false, false, false, false, false, false, false, false, false, false, false, false, false, false, false, false, false, false, false, false, false, false, false, false, false, false, false, false, false, false, false, false, false, false, false, false, false, false, false, false, false, false, false, false, false, false, false, false, false, false, false, false, false, false, false, false, false, false, false, false, false, false, false, false, false, false, false, false, false, false, false, false, false, false, false, false, false, false, false, false, false, false, false, false, false, false, false, false, false, false, false, false, false, false, false, false, false, false, false, false, false, false, false, false, false, false, false, false, false, false, false, false, false, false, false, false, false, false, false, false, false, false, false, false, false, false, false, false, false, false, false, false, false, false, false, false, false, false, false, false, false, false, false, false, false, false, false, false, false, false, false, false, false, false, false, false, false, false, false, false, false, false, false, false, false, false, false, false, false, false, false, false, false, false, false, false, false, false, false, false, false, false, false, false, false, false, false, false, false, false, false, false, false, false, false, false, false, false, false, false, false, false, false, false, false, false, false, false, false, false, false, false, false, false, false, false, false, false, false, false, false, false, false, false, false, false, false, false, false, false, false, false, false, false, false, false, false, false, false]"
      - "decl f38: <48>"
      - "  retn []group"
      - "decl f39: <49>"
      - "  retn [0, 0, 0, 0, 0, 0, 0, 0, 0, 0, 0, 0, 0, 0, 0, 0, 0, 0, 0, 0, 0, 0, 0, 0, 0, 0, 0, 0, 0, 0, 0, 0, 0, 0, 0, 0, 0, 0, 0, 0, 0, 0, 0, 0, 0, 0, 0, 0, 0, 0, 0, 0, 0, 0, 0, 0, 0, 0, 0, 0, 0, 0, 0, 0]"
      - "decl f40: <50>"
      - "  retn []group"
      - "decl f41: <51>"
      - "  retn [false, false, false, false, false, false, false, false]"
      - "decl f42: <52>"
      - "  retn 0"
      - "decl f43: <53>"
      - "  retn [0]"
      - "decl f44: <54>"
      - "  retn 0"
      - "decl f45: <55>"
      - "  retn [false, false, false, false, false, false, false, false]"
      - "decl f46: <56>"
      - "  retn 0"
      - "decl f47: <57>"
      - "  retn [0]"
      - "decl f48: <58>"
      - "  retn 0"
      - "decl f49: <59>"
      - "  retn [false, false, false, false, false, false, false, false, false, false, false, false, false, false, false, false]"
      - "decl f50: <60>"
      - "  retn 0"
      - "decl f51: <61>"
      - "  retn [0, 0]"
      - "decl f52: <62>"
      - "  retn 0"
      - "decl f53: <63>"
      - "  retn [false, false, false, false, false, false, false, false, false, false, false, false, false, false, false, false]"
      - "decl f54: <64>"
      - "  retn 0"
      - "decl f55: <65>"
      - "  retn [0, 0]"
      - "decl f56: <66>"
      - "  retn 0"
      - "decl f57: <67>"
      - "  retn [false, false, false, false, false, false, false, false, false, false, false, false, false, false, false, false, false, false, false, false, false, false, false, false, false, false, false, false, false, false, false, false]"
      - "decl f58: <68>"
      - "  retn 0"
      - "decl f59: <69>"
      - "  retn [0, 0, 0, 0]"
      - "decl f60: <70>"
      - "  retn 0"
      - "decl f61: <71>"
      - "  retn [false, false, false, false, false, false, false, false, false, false, false, false, false, false, false, false, false, false, false, false, false, false, false, false, false, false, false, false, false, false, false, false]"
      - "decl f62: <72>"
      - "  retn 0"
      - "decl f63: <73>"
      - "  retn [0, 0, 0, 0]"
      - "decl f64: <74>"
      - "  retn 0"
      - "decl f65: <75>"
      - "  retn [false, false, false, false, false, false, false, false, false, false, false, false, false, false, false, false, false, false, false, false, false, false, false, false, false, false, false, false, false, false, false, false, false, false, false, false, false, false, false, false, false, false, false, false, false, false, false, false, false, false, false, false, false, false, false, false, false, false, false, false, false, false, false, false]"
      - "decl f66: <76>"
      - "  retn 0"
      - "decl f67: <77>"
      - "  retn [0, 0, 0, 0, 0, 0, 0, 0]"
      - "decl f68: <78>"
      - "  retn 0"
      - "decl f69: <79>"
      - "  retn [false, false, false, false, false, false, false, false, false, false, false, false, false, false, false, false, false, false, false, false, false, false, false, false, false, false, false, false, false, false, false, false, false, false, false, false, false, false, false, false, false, false, false, false, false, false, false, false, false, false, false, false, false, false, false, false, false, false, false, false, false, false, false, false]"
      - "decl f70: <80>"
      - "  retn 0"
      - "decl f71: <81>"
      - "  retn [0, 0, 0, 0, 0, 0, 0, 0]"
      - "decl f72: <82>"
      - "  retn 0"
      - "decl f73: <83>"
      - "  retn [false, false, false, false, false, false, false, false, false, false, false, false, false, false, false, false, false, false, false, false, false, false, false, false, false, false, false, false, false, false, false, false, false, false, false, false, false, false, false, false, false, false, false, false, false, false, false, false, false, false, false, false, false, false, false, false, false, false, false, false, false, false, false, false, false, false, false, false, false, false, false, false, false, false, false, false, false, false, false, false, false, false, false, false, false, false, false, false, false, false, false, false, false, false, false, false, false, false, false, false, false, false, false, false, false, false, false, false, false, false, false, false, false, false, false, false, false, false, false, false, false, false, false, false, false, false, false, false]"
      - "decl f74: <84>"
      - "  retn 0"
      - "decl f75: <85>"
      - "  retn [0, 0, 0, 0, 0, 0, 0, 0, 0, 0, 0, 0, 0, 0, 0, 0]"
      - "decl f76: <86>"
      - "  retn 0"
      - "decl f77: <87>"
      - "  retn [false, false, false, false, false, false, false, false, false, false, false, false, false, false, false, false, false, false, false, false, false, false, false, false, false, false, false, false, false, false, false, false, false, false, false, false, false, false, false, false, false, false, false, false, false, false, false, false, false, false, false, false, false, false, false, false, false, false, false, false, false, false, false, false, false, false, false, false, false, false, false, false, false, false, false, false, false, false, false, false, false, false, false, false, false, false, false, false, false, false, false, false, false, false, false, false, false, false, false, false, false, false, false, false, false, false, false, false, false, false, false, false, false, false, false, false, false, false, false, false, false, false, false, false, false, false, false, false]"
      - "decl f78: <88>"
      - "  retn 0"
      - "decl f79: <89>"
      - "  retn [0, 0, 0, 0, 0, 0, 0, 0, 0, 0, 0, 0, 0, 0, 0, 0]"
      - "decl f80: <90>"
      - "  retn 0"
      - "decl f81: <91>"
      - "  retn [false, false, false, false, false, false, false, false]"
      - "decl f82: <92>"
      - "  retn 0"
      - "decl f83: <93>"
      - "  retn [0]"
      - "decl f84: <94>"
      - "  retn 0"
      - "decl f85: <95>"
      - "  retn [false, false, false, false, false, false, false, false]"
      - "decl f86: <96>"
      - "  retn 0"
      - "decl f87: <97>"
      - "  retn [0]"
      - "decl f88: <98>"
      - "  retn 0"
      - "decl f89: <99>"
      - "  retn [false, false, false, false, false, false, false, false, false, false, false, false, false, false, false, false]"
      - "decl f90: <100>"
      - "  retn 0"
      - "decl f91: <101>"
      - "  retn [0, 0]"
      - "decl f92: <102>"
      - "  retn 0"
      - "decl f93: <103>"
      - "  retn [false, false, false, false, false, false, false, false, false, false, false, false, false, false, false, false]"
      - "decl f94: <104>"
      - "  retn 0"
      - "decl f95: <105>"
      - "  retn [0, 0]"
      - "decl f96: <106>"
      - "  retn 0"
      - "decl f97: <107>"
      - "  retn [false, false, false, false, false, false, false, false, false, false, false, false, false, false, false, false, false, false, false, false, false, false, false, false, false, false, false, false, false, false, false, false]"
      - "decl f98: <108>"
      - "  retn 0"
      - "decl f99: <109>"
      - "  retn [0, 0, 0, 0]"
      - "decl f100: <110>"
      - "  retn 0"
      - "decl f101: <111>"
      - "  retn [false, false, false, false, false, false, false, false, false, false, false, false, false, false, false, false, false, false, false, false, false, false, false, false, false, false, false, false, false, false, false, false]"
      - "decl f102: <112>"
      - "  retn 0"
      - "decl f103: <113>"
      - "  retn [0, 0, 0, 0]"
      - "decl f104: <114>"
      - "  retn 0"
      - "decl f105: <115>"
      - "  retn [false, false, false, false, false, false, false, false, false, false, false, false, false, false, false, false, false, false, false, false, false, false, false, false, false, false, false, false, false, false, false, false, false, false, false, false, false, false, false, false, false, false, false, false, false, false, false, false, false, false, false, false, false, false, false, false, false, false, false, false, false, false, false, false]"
      - "decl f106: <116>"
      - "  retn 0"
      - "decl f107: <117>"
      - "  retn [0, 0, 0, 0, 0, 0, 0, 0]"
      - "decl f108: <118>"
      - "  retn 0"
      - "decl f109: <119>"
      - "  retn [false, false, false, false, false, false, false, false, false, false, false, false, false, false, false, false, false, false, false, false, false, false, false, false, false, false, false, false, false, false, false, false, false, false, false, false, false, false, false, false, false, false, false, false, false, false, false, false, false, false, false, false, false, false, false, false, false, false, false, false, false, false, false, false]"
      - "decl f110: <120>"
      - "  retn 0"
      - "decl f111: <121>"
      - "  retn [0, 0, 0, 0, 0, 0, 0, 0]"
      - "decl f112: <122>"
      - "  retn 0"
      - "decl f113: <123>"
      - "  retn [false, false, false, false, false, false, false, false, false, false, false, false, false, false, false, false, false, false, false, false, false, false, false, false, false, false, false, false, false, false, false, false, false, false, false, false, false, false, false, false, false, false, false, false, false, false, false, false, false, false, false, false, false, false, false, false, false, false, false, false, false, false, false, false, false, false, false, false, false, false, false, false, false, false, false, false, false, false, false, false, false, false, false, false, false, false, false, false, false, false, false, false, false, false, false, false, false, false, false, false, false, false, false, false, false, false, false, false, false, false, false, false, false, false, false, false, false, false, false, false, false, false, false, false, false, false, false, false]"
      - "decl f114: <124>"
      - "  retn 0"
      - "decl f115: <125>"
      - "  retn [0, 0, 0, 0, 0, 0, 0, 0, 0, 0, 0, 0, 0, 0, 0, 0]"
      - "decl f116: <126>"
      - "  retn 0"
      - "decl f117: <127>"
      - "  retn [false, false, false, false, false, false, false, false, false, false, false, false, false, false, false, false, false, false, false, false, false, false, false, false, false, false, false, false, false, false, false, false, false, false, false, false, false, false, false, false, false, false, false, false, false, false, false, false, false, false, false, false, false, false, false, false, false, false, false, false, false, false, false, false, false, false, false, false, false, false, false, false, false, false, false, false, false, false, false, false, false, false, false, false, false, false, false, false, false, false, false, false, false, false, false, false, false, false, false, false, false, false, false, false, false, false, false, false, false, false, false, false, false, false, false, false, false, false, false, false, false, false, false, false, false, false, false, false]"
      - "decl f118: <128>"
      - "  retn 0"
      - "decl f119: <129>"
      - "  retn [0, 0, 0, 0, 0, 0, 0, 0, 0, 0, 0, 0, 0, 0, 0, 0]"
      - "decl f120: <130>"
      - "  retn 0"
      - ""
    output:
      - input_file: input/main_tuple.in
        output:
          registers:
            r0:
              type: bool
              value: "true"
<<<<<<< HEAD
    initial_ast: 96cbeced2b58af807337c697110c8309f69182d428c25e5010997d0067db4e17
    imports_resolved_ast: 639d7c9c90ac22ff2ad11061d74364221ff1925e6a5a5995dd6ab81e2b645eb9
    canonicalized_ast: 639d7c9c90ac22ff2ad11061d74364221ff1925e6a5a5995dd6ab81e2b645eb9
    type_inferenced_ast: 86ed3c563b0e11aa7662de8161be9b0b4d50d2de24b38f1748fd20f36f7bd80a
=======
    initial_ast: 3e719ed9ffcd91a43f24c09c0ccb76a35b732b7427acba8d91646bbea3965182
    imports_resolved_ast: 074257a641ffc2001ced2b3dd7d9a048652acb6960ddd408e38dcb7f38ed4576
    canonicalized_ast: 074257a641ffc2001ced2b3dd7d9a048652acb6960ddd408e38dcb7f38ed4576
    type_inferenced_ast: 71279ab55f05381153b68984f0b34b061f753e0ecde7e1cc032a90d21c1e58c8
>>>>>>> d621ee72
<|MERGE_RESOLUTION|>--- conflicted
+++ resolved
@@ -269,14 +269,7 @@
             r0:
               type: bool
               value: "true"
-<<<<<<< HEAD
-    initial_ast: 96cbeced2b58af807337c697110c8309f69182d428c25e5010997d0067db4e17
-    imports_resolved_ast: 639d7c9c90ac22ff2ad11061d74364221ff1925e6a5a5995dd6ab81e2b645eb9
-    canonicalized_ast: 639d7c9c90ac22ff2ad11061d74364221ff1925e6a5a5995dd6ab81e2b645eb9
-    type_inferenced_ast: 86ed3c563b0e11aa7662de8161be9b0b4d50d2de24b38f1748fd20f36f7bd80a
-=======
-    initial_ast: 3e719ed9ffcd91a43f24c09c0ccb76a35b732b7427acba8d91646bbea3965182
-    imports_resolved_ast: 074257a641ffc2001ced2b3dd7d9a048652acb6960ddd408e38dcb7f38ed4576
-    canonicalized_ast: 074257a641ffc2001ced2b3dd7d9a048652acb6960ddd408e38dcb7f38ed4576
-    type_inferenced_ast: 71279ab55f05381153b68984f0b34b061f753e0ecde7e1cc032a90d21c1e58c8
->>>>>>> d621ee72
+    initial_ast: c471e6d8ce270425a0571879ebc21fa39e4a13628c316b1a6f6d81c4b315b843
+    imports_resolved_ast: 97c1390122b1ba6377ef0cf4c2f3a0eb0218f3d52f53d44e1bc63d0243beddb9
+    canonicalized_ast: 97c1390122b1ba6377ef0cf4c2f3a0eb0218f3d52f53d44e1bc63d0243beddb9
+    type_inferenced_ast: 12204c49694d41d2040ccbed54e7f48e9e48f0f05e96a5161722d1902aff7d57