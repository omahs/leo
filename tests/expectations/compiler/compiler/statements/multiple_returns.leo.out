--- conflicted
+++ resolved
@@ -274,14 +274,7 @@
             a:
               type: bool
               value: "false"
-<<<<<<< HEAD
-    initial_ast: 53132884d825990459ad744e9aa29bb9e3d423d7981503919aac099ced3f94d6
-    imports_resolved_ast: aecba88aabeb75b1dae61bcd8eb9663fcb7f0a15e7f23dc924d0873e8f43ff48
-    canonicalized_ast: aecba88aabeb75b1dae61bcd8eb9663fcb7f0a15e7f23dc924d0873e8f43ff48
-    type_inferenced_ast: 4de49c8af48b55d7e4b50c73b37e34a1addae4d4df1455f44c5a036e944b1c97
-=======
-    initial_ast: 021fcf4e6bafdd35a0a1bca52e1ccddcd33bd15655c515018c0cf5d29aae7c22
-    imports_resolved_ast: d2bc24d1562449a3a51517996611cb40516df19c41bb5d931fd3f770b6e5a530
-    canonicalized_ast: d2bc24d1562449a3a51517996611cb40516df19c41bb5d931fd3f770b6e5a530
-    type_inferenced_ast: 8f8adf6d6d9a6092e40a19f3614e7b213a301ec9483e36a5679278b5d41ee8fc
->>>>>>> 03f78d56
+    initial_ast: 7ff99586460ca9ebb619240cd646dc115b1b97eca4c499768b4a90a96981c6ac
+    imports_resolved_ast: fdf376922141cdc0ad3e4020dd1e2b6352f69575deee2944bb7aeb4980b6a579
+    canonicalized_ast: fdf376922141cdc0ad3e4020dd1e2b6352f69575deee2944bb7aeb4980b6a579
+    type_inferenced_ast: 8db16b3ccca5b9c339965d41b4a72b6918514b98197d9bad8ee4b0ae97bf9eb1