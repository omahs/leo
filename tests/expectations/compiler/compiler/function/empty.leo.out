---
namespace: Compile
expectation: Pass
outputs:
  - circuit:
      num_public_variables: 0
      num_private_variables: 3
      num_constraints: 3
      at: 74affd242c169638ba2ba913cd2fa5d4070eef1055c7d8ac57dfb6d449d8fb14
      bt: fa4399093f64457849c38de4cad4cab3e1d90743e8be07d1b156b6088c5851ec
      ct: 5ae1625b488b3935122d8dd627fe575b388a5aa360378fa4407aad08baaed1e2
    ir:
      - "decl f0: <0>"
      - "  store &v2, ((v0, v1), (), (), ())"
      - "  call &v4, f1"
      - "  eq &v5, v3, true"
      - "  retn v5"
      - "decl f1: <6>"
      - "decl f2: <6>"
      - "  retn [false, false, false, false, false, false, false, false, false, false, false, false, false, false, false, false, false, false, false, false, false, false, false, false, false, false, false, false, false, false, false, false, false, false, false, false, false, false, false, false, false, false, false, false, false, false, false, false, false, false, false, false, false, false, false, false, false, false, false, false, false, false, false, false, false, false, false, false, false, false, false, false, false, false, false, false, false, false, false, false, false, false, false, false, false, false, false, false, false, false, false, false, false, false, false, false, false, false, false, false, false, false, false, false, false, false, false, false, false, false, false, false, false, false, false, false, false, false, false, false, false, false, false, false, false, false, false, false, false, false, false, false, false, false, false, false, false, false, false, false, false, false, false, false, false, false, false, false, false, false, false, false, false, false, false, false, false, false, false, false, false, false, false, false, false, false, false, false, false, false, false, false, false, false, false, false, false, false, false, false, false, false, false, false, false, false, false, false, false, false, false, false, false, false, false, false, false, false, false, false, false, false, false, false, false, false, false, false, false, false, false, false, false, false, false, false, false, false, false, false, false, false, false, false, false, false, false, false, false, false, false, false, false, false, false, false, false, false, false, false, false, false, false, false, false, false, false, false, false, false, false, false, false, false, false, false]"
      - "decl f3: <7>"
      - "  retn aleo1qnr4dkkvkgfqph0vzc3y6z2eu975wnpz2925ntjccd5cfqxtyu8sta57j8"
      - "decl f4: <8>"
      - "  retn [0, 0, 0, 0, 0, 0, 0, 0, 0, 0, 0, 0, 0, 0, 0, 0, 0, 0, 0, 0, 0, 0, 0, 0, 0, 0, 0, 0, 0, 0, 0, 0]"
      - "decl f5: <9>"
      - "  retn aleo1qnr4dkkvkgfqph0vzc3y6z2eu975wnpz2925ntjccd5cfqxtyu8sta57j8"
      - "decl f6: <10>"
      - "  retn [false, false, false, false, false, false, false, false, false, false, false, false, false, false, false, false, false, false, false, false, false, false, false, false, false, false, false, false, false, false, false, false, false, false, false, false, false, false, false, false, false, false, false, false, false, false, false, false, false, false, false, false, false, false, false, false, false, false, false, false, false, false, false, false, false, false, false, false, false, false, false, false, false, false, false, false, false, false, false, false, false, false, false, false, false, false, false, false, false, false, false, false, false, false, false, false, false, false, false, false, false, false, false, false, false, false, false, false, false, false, false, false, false, false, false, false, false, false, false, false, false, false, false, false, false, false, false, false, false, false, false, false, false, false, false, false, false, false, false, false, false, false, false, false, false, false, false, false, false, false, false, false, false, false, false, false, false, false, false, false, false, false, false, false, false, false, false, false, false, false, false, false, false, false, false, false, false, false, false, false, false, false, false, false, false, false, false, false, false, false, false, false, false, false, false, false, false, false, false, false, false, false, false, false, false, false, false, false, false, false, false, false, false, false, false, false, false, false, false, false, false, false, false, false, false, false, false, false, false, false, false, false, false, false, false, false, false, false, false, false, false, false, false, false, false, false, false, false, false, false, false, false, false, false, false, false]"
      - "decl f7: <11>"
      - "  retn aleo1qnr4dkkvkgfqph0vzc3y6z2eu975wnpz2925ntjccd5cfqxtyu8sta57j8"
      - "decl f8: <12>"
      - "  retn [0, 0, 0, 0, 0, 0, 0, 0, 0, 0, 0, 0, 0, 0, 0, 0, 0, 0, 0, 0, 0, 0, 0, 0, 0, 0, 0, 0, 0, 0, 0, 0]"
      - "decl f9: <13>"
      - "  retn aleo1qnr4dkkvkgfqph0vzc3y6z2eu975wnpz2925ntjccd5cfqxtyu8sta57j8"
      - "decl f10: <14>"
      - "  retn 0"
      - "decl f11: <15>"
      - "  retn [false]"
      - "decl f12: <16>"
      - "  retn false"
      - "decl f13: <17>"
      - "  retn [0]"
      - "decl f14: <18>"
      - "  retn false"
      - "decl f15: <19>"
      - "  retn [false]"
      - "decl f16: <20>"
      - "  retn false"
      - "decl f17: <21>"
      - "  retn [0]"
      - "decl f18: <22>"
      - "  retn false"
      - "decl f19: <23>"
      - "  retn [false, false, false, false, false, false, false, false, false, false, false, false, false, false, false, false, false, false, false, false, false, false, false, false, false, false, false, false, false, false, false, false, false, false, false, false, false, false, false, false, false, false, false, false, false, false, false, false, false, false, false, false, false, false, false, false, false, false, false, false, false, false, false, false, false, false, false, false, false, false, false, false, false, false, false, false, false, false, false, false, false, false, false, false, false, false, false, false, false, false, false, false, false, false, false, false, false, false, false, false, false, false, false, false, false, false, false, false, false, false, false, false, false, false, false, false, false, false, false, false, false, false, false, false, false, false, false, false, false, false, false, false, false, false, false, false, false, false, false, false, false, false, false, false, false, false, false, false, false, false, false, false, false, false, false, false, false, false, false, false, false, false, false, false, false, false, false, false, false, false, false, false, false, false, false, false, false, false, false, false, false, false, false, false, false, false, false, false, false, false, false, false, false, false, false, false, false, false, false, false, false, false, false, false, false, false, false, false, false, false, false, false, false, false, false, false, false, false, false, false, false, false, false, false, false, false, false, false, false, false, false, false, false, false, false, false, false, false, false, false, false, false, false, false, false, false, false, false, false, false, false, false, false]"
      - "decl f20: <24>"
      - "  retn 'a'"
      - "decl f21: <25>"
      - "  retn [0, 0, 0, 0, 0, 0, 0, 0, 0, 0, 0, 0, 0, 0, 0, 0, 0, 0, 0, 0, 0, 0, 0, 0, 0, 0, 0, 0, 0, 0, 0, 0]"
      - "decl f22: <26>"
      - "  retn 'a'"
      - "decl f23: <27>"
      - "  retn [false, false, false, false, false, false, false, false, false, false, false, false, false, false, false, false, false, false, false, false, false, false, false, false, false, false, false, false, false, false, false, false, false, false, false, false, false, false, false, false, false, false, false, false, false, false, false, false, false, false, false, false, false, false, false, false, false, false, false, false, false, false, false, false, false, false, false, false, false, false, false, false, false, false, false, false, false, false, false, false, false, false, false, false, false, false, false, false, false, false, false, false, false, false, false, false, false, false, false, false, false, false, false, false, false, false, false, false, false, false, false, false, false, false, false, false, false, false, false, false, false, false, false, false, false, false, false, false, false, false, false, false, false, false, false, false, false, false, false, false, false, false, false, false, false, false, false, false, false, false, false, false, false, false, false, false, false, false, false, false, false, false, false, false, false, false, false, false, false, false, false, false, false, false, false, false, false, false, false, false, false, false, false, false, false, false, false, false, false, false, false, false, false, false, false, false, false, false, false, false, false, false, false, false, false, false, false, false, false, false, false, false, false, false, false, false, false, false, false, false, false, false, false, false, false, false, false, false, false, false, false, false, false, false, false, false, false, false, false, false, false, false, false, false, false, false, false, false, false, false, false, false, false]"
      - "decl f24: <28>"
      - "  retn 'a'"
      - "decl f25: <29>"
      - "  retn [0, 0, 0, 0, 0, 0, 0, 0, 0, 0, 0, 0, 0, 0, 0, 0, 0, 0, 0, 0, 0, 0, 0, 0, 0, 0, 0, 0, 0, 0, 0, 0]"
      - "decl f26: <30>"
      - "  retn 'a'"
      - "decl f27: <31>"
      - "  retn [false, false, false, false, false, false, false, false, false, false, false, false, false, false, false, false, false, false, false, false, false, false, false, false, false, false, false, false, false, false, false, false, false, false, false, false, false, false, false, false, false, false, false, false, false, false, false, false, false, false, false, false, false, false, false, false, false, false, false, false, false, false, false, false, false, false, false, false, false, false, false, false, false, false, false, false, false, false, false, false, false, false, false, false, false, false, false, false, false, false, false, false, false, false, false, false, false, false, false, false, false, false, false, false, false, false, false, false, false, false, false, false, false, false, false, false, false, false, false, false, false, false, false, false, false, false, false, false, false, false, false, false, false, false, false, false, false, false, false, false, false, false, false, false, false, false, false, false, false, false, false, false, false, false, false, false, false, false, false, false, false, false, false, false, false, false, false, false, false, false, false, false, false, false, false, false, false, false, false, false, false, false, false, false, false, false, false, false, false, false, false, false, false, false, false, false, false, false, false, false, false, false, false, false, false, false, false, false, false, false, false, false, false, false, false, false, false, false, false, false, false, false, false, false, false, false, false, false, false, false, false, false, false, false, false, false, false, false, false, false, false, false, false, false, false, false, false, false, false, false, false, false, false]"
      - "decl f28: <32>"
      - "  retn []"
      - "decl f29: <33>"
      - "  retn [0, 0, 0, 0, 0, 0, 0, 0, 0, 0, 0, 0, 0, 0, 0, 0, 0, 0, 0, 0, 0, 0, 0, 0, 0, 0, 0, 0, 0, 0, 0, 0]"
      - "decl f30: <34>"
      - "  retn []"
      - "decl f31: <35>"
      - "  retn [false, false, false, false, false, false, false, false, false, false, false, false, false, false, false, false, false, false, false, false, false, false, false, false, false, false, false, false, false, false, false, false, false, false, false, false, false, false, false, false, false, false, false, false, false, false, false, false, false, false, false, false, false, false, false, false, false, false, false, false, false, false, false, false, false, false, false, false, false, false, false, false, false, false, false, false, false, false, false, false, false, false, false, false, false, false, false, false, false, false, false, false, false, false, false, false, false, false, false, false, false, false, false, false, false, false, false, false, false, false, false, false, false, false, false, false, false, false, false, false, false, false, false, false, false, false, false, false, false, false, false, false, false, false, false, false, false, false, false, false, false, false, false, false, false, false, false, false, false, false, false, false, false, false, false, false, false, false, false, false, false, false, false, false, false, false, false, false, false, false, false, false, false, false, false, false, false, false, false, false, false, false, false, false, false, false, false, false, false, false, false, false, false, false, false, false, false, false, false, false, false, false, false, false, false, false, false, false, false, false, false, false, false, false, false, false, false, false, false, false, false, false, false, false, false, false, false, false, false, false, false, false, false, false, false, false, false, false, false, false, false, false, false, false, false, false, false, false, false, false, false, false, false]"
      - "decl f32: <36>"
      - "  retn []"
      - "decl f33: <37>"
      - "  retn [0, 0, 0, 0, 0, 0, 0, 0, 0, 0, 0, 0, 0, 0, 0, 0, 0, 0, 0, 0, 0, 0, 0, 0, 0, 0, 0, 0, 0, 0, 0, 0]"
      - "decl f34: <38>"
      - "  retn []"
      - "decl f35: <39>"
      - "  retn [false, false, false, false, false, false, false, false, false, false, false, false, false, false, false, false, false, false, false, false, false, false, false, false, false, false, false, false, false, false, false, false, false, false, false, false, false, false, false, false, false, false, false, false, false, false, false, false, false, false, false, false, false, false, false, false, false, false, false, false, false, false, false, false, false, false, false, false, false, false, false, false, false, false, false, false, false, false, false, false, false, false, false, false, false, false, false, false, false, false, false, false, false, false, false, false, false, false, false, false, false, false, false, false, false, false, false, false, false, false, false, false, false, false, false, false, false, false, false, false, false, false, false, false, false, false, false, false, false, false, false, false, false, false, false, false, false, false, false, false, false, false, false, false, false, false, false, false, false, false, false, false, false, false, false, false, false, false, false, false, false, false, false, false, false, false, false, false, false, false, false, false, false, false, false, false, false, false, false, false, false, false, false, false, false, false, false, false, false, false, false, false, false, false, false, false, false, false, false, false, false, false, false, false, false, false, false, false, false, false, false, false, false, false, false, false, false, false, false, false, false, false, false, false, false, false, false, false, false, false, false, false, false, false, false, false, false, false, false, false, false, false, false, false, false, false, false, false, false, false, false, false, false, false, false, false, false, false, false, false, false, false, false, false, false, false, false, false, false, false, false, false, false, false, false, false, false, false, false, false, false, false, false, false, false, false, false, false, false, false, false, false, false, false, false, false, false, false, false, false, false, false, false, false, false, false, false, false, false, false, false, false, false, false, false, false, false, false, false, false, false, false, false, false, false, false, false, false, false, false, false, false, false, false, false, false, false, false, false, false, false, false, false, false, false, false, false, false, false, false, false, false, false, false, false, false, false, false, false, false, false, false, false, false, false, false, false, false, false, false, false, false, false, false, false, false, false, false, false, false, false, false, false, false, false, false, false, false, false, false, false, false, false, false, false, false, false, false, false, false, false, false, false, false, false, false, false, false, false, false, false, false, false, false, false, false, false, false, false, false, false, false, false, false, false, false, false, false, false, false, false, false, false, false, false, false, false, false, false, false, false, false, false, false, false, false, false, false, false, false, false, false, false, false, false, false, false, false, false, false, false, false, false, false, false, false, false, false, false, false, false, false, false, false, false, false, false, false, false, false, false, false, false, false, false, false, false, false, false, false, false, false, false, false, false, false, false, false, false, false, false, false, false, false, false, false]"
      - "decl f36: <40>"
      - "  retn []group"
      - "decl f37: <41>"
      - "  retn [0, 0, 0, 0, 0, 0, 0, 0, 0, 0, 0, 0, 0, 0, 0, 0, 0, 0, 0, 0, 0, 0, 0, 0, 0, 0, 0, 0, 0, 0, 0, 0, 0, 0, 0, 0, 0, 0, 0, 0, 0, 0, 0, 0, 0, 0, 0, 0, 0, 0, 0, 0, 0, 0, 0, 0, 0, 0, 0, 0, 0, 0, 0, 0]"
      - "decl f38: <42>"
      - "  retn []group"
      - "decl f39: <43>"
      - "  retn [false, false, false, false, false, false, false, false, false, false, false, false, false, false, false, false, false, false, false, false, false, false, false, false, false, false, false, false, false, false, false, false, false, false, false, false, false, false, false, false, false, false, false, false, false, false, false, false, false, false, false, false, false, false, false, false, false, false, false, false, false, false, false, false, false, false, false, false, false, false, false, false, false, false, false, false, false, false, false, false, false, false, false, false, false, false, false, false, false, false, false, false, false, false, false, false, false, false, false, false, false, false, false, false, false, false, false, false, false, false, false, false, false, false, false, false, false, false, false, false, false, false, false, false, false, false, false, false, false, false, false, false, false, false, false, false, false, false, false, false, false, false, false, false, false, false, false, false, false, false, false, false, false, false, false, false, false, false, false, false, false, false, false, false, false, false, false, false, false, false, false, false, false, false, false, false, false, false, false, false, false, false, false, false, false, false, false, false, false, false, false, false, false, false, false, false, false, false, false, false, false, false, false, false, false, false, false, false, false, false, false, false, false, false, false, false, false, false, false, false, false, false, false, false, false, false, false, false, false, false, false, false, false, false, false, false, false, false, false, false, false, false, false, false, false, false, false, false, false, false, false, false, false, false, false, false, false, false, false, false, false, false, false, false, false, false, false, false, false, false, false, false, false, false, false, false, false, false, false, false, false, false, false, false, false, false, false, false, false, false, false, false, false, false, false, false, false, false, false, false, false, false, false, false, false, false, false, false, false, false, false, false, false, false, false, false, false, false, false, false, false, false, false, false, false, false, false, false, false, false, false, false, false, false, false, false, false, false, false, false, false, false, false, false, false, false, false, false, false, false, false, false, false, false, false, false, false, false, false, false, false, false, false, false, false, false, false, false, false, false, false, false, false, false, false, false, false, false, false, false, false, false, false, false, false, false, false, false, false, false, false, false, false, false, false, false, false, false, false, false, false, false, false, false, false, false, false, false, false, false, false, false, false, false, false, false, false, false, false, false, false, false, false, false, false, false, false, false, false, false, false, false, false, false, false, false, false, false, false, false, false, false, false, false, false, false, false, false, false, false, false, false, false, false, false, false, false, false, false, false, false, false, false, false, false, false, false, false, false, false, false, false, false, false, false, false, false, false, false, false, false, false, false, false, false, false, false, false, false, false, false, false, false, false, false, false, false, false, false, false, false, false, false, false, false, false]"
      - "decl f40: <44>"
      - "  retn []group"
      - "decl f41: <45>"
      - "  retn [0, 0, 0, 0, 0, 0, 0, 0, 0, 0, 0, 0, 0, 0, 0, 0, 0, 0, 0, 0, 0, 0, 0, 0, 0, 0, 0, 0, 0, 0, 0, 0, 0, 0, 0, 0, 0, 0, 0, 0, 0, 0, 0, 0, 0, 0, 0, 0, 0, 0, 0, 0, 0, 0, 0, 0, 0, 0, 0, 0, 0, 0, 0, 0]"
      - "decl f42: <46>"
      - "  retn []group"
      - "decl f43: <47>"
      - "  retn [false, false, false, false, false, false, false, false]"
      - "decl f44: <48>"
      - "  retn 0"
      - "decl f45: <49>"
      - "  retn [0]"
      - "decl f46: <50>"
      - "  retn 0"
      - "decl f47: <51>"
      - "  retn [false, false, false, false, false, false, false, false]"
      - "decl f48: <52>"
      - "  retn 0"
      - "decl f49: <53>"
      - "  retn [0]"
      - "decl f50: <54>"
      - "  retn 0"
      - "decl f51: <55>"
      - "  retn [false, false, false, false, false, false, false, false, false, false, false, false, false, false, false, false]"
      - "decl f52: <56>"
      - "  retn 0"
      - "decl f53: <57>"
      - "  retn [0, 0]"
      - "decl f54: <58>"
      - "  retn 0"
      - "decl f55: <59>"
      - "  retn [false, false, false, false, false, false, false, false, false, false, false, false, false, false, false, false]"
      - "decl f56: <60>"
      - "  retn 0"
      - "decl f57: <61>"
      - "  retn [0, 0]"
      - "decl f58: <62>"
      - "  retn 0"
      - "decl f59: <63>"
      - "  retn [false, false, false, false, false, false, false, false, false, false, false, false, false, false, false, false, false, false, false, false, false, false, false, false, false, false, false, false, false, false, false, false]"
      - "decl f60: <64>"
      - "  retn 0"
      - "decl f61: <65>"
      - "  retn [0, 0, 0, 0]"
      - "decl f62: <66>"
      - "  retn 0"
      - "decl f63: <67>"
      - "  retn [false, false, false, false, false, false, false, false, false, false, false, false, false, false, false, false, false, false, false, false, false, false, false, false, false, false, false, false, false, false, false, false]"
      - "decl f64: <68>"
      - "  retn 0"
      - "decl f65: <69>"
      - "  retn [0, 0, 0, 0]"
      - "decl f66: <70>"
      - "  retn 0"
      - "decl f67: <71>"
      - "  retn [false, false, false, false, false, false, false, false, false, false, false, false, false, false, false, false, false, false, false, false, false, false, false, false, false, false, false, false, false, false, false, false, false, false, false, false, false, false, false, false, false, false, false, false, false, false, false, false, false, false, false, false, false, false, false, false, false, false, false, false, false, false, false, false]"
      - "decl f68: <72>"
      - "  retn 0"
      - "decl f69: <73>"
      - "  retn [0, 0, 0, 0, 0, 0, 0, 0]"
      - "decl f70: <74>"
      - "  retn 0"
      - "decl f71: <75>"
      - "  retn [false, false, false, false, false, false, false, false, false, false, false, false, false, false, false, false, false, false, false, false, false, false, false, false, false, false, false, false, false, false, false, false, false, false, false, false, false, false, false, false, false, false, false, false, false, false, false, false, false, false, false, false, false, false, false, false, false, false, false, false, false, false, false, false]"
      - "decl f72: <76>"
      - "  retn 0"
      - "decl f73: <77>"
      - "  retn [0, 0, 0, 0, 0, 0, 0, 0]"
      - "decl f74: <78>"
      - "  retn 0"
      - "decl f75: <79>"
      - "  retn [false, false, false, false, false, false, false, false, false, false, false, false, false, false, false, false, false, false, false, false, false, false, false, false, false, false, false, false, false, false, false, false, false, false, false, false, false, false, false, false, false, false, false, false, false, false, false, false, false, false, false, false, false, false, false, false, false, false, false, false, false, false, false, false, false, false, false, false, false, false, false, false, false, false, false, false, false, false, false, false, false, false, false, false, false, false, false, false, false, false, false, false, false, false, false, false, false, false, false, false, false, false, false, false, false, false, false, false, false, false, false, false, false, false, false, false, false, false, false, false, false, false, false, false, false, false, false, false]"
      - "decl f76: <80>"
      - "  retn 0"
      - "decl f77: <81>"
      - "  retn [0, 0, 0, 0, 0, 0, 0, 0, 0, 0, 0, 0, 0, 0, 0, 0]"
      - "decl f78: <82>"
      - "  retn 0"
      - "decl f79: <83>"
      - "  retn [false, false, false, false, false, false, false, false, false, false, false, false, false, false, false, false, false, false, false, false, false, false, false, false, false, false, false, false, false, false, false, false, false, false, false, false, false, false, false, false, false, false, false, false, false, false, false, false, false, false, false, false, false, false, false, false, false, false, false, false, false, false, false, false, false, false, false, false, false, false, false, false, false, false, false, false, false, false, false, false, false, false, false, false, false, false, false, false, false, false, false, false, false, false, false, false, false, false, false, false, false, false, false, false, false, false, false, false, false, false, false, false, false, false, false, false, false, false, false, false, false, false, false, false, false, false, false, false]"
      - "decl f80: <84>"
      - "  retn 0"
      - "decl f81: <85>"
      - "  retn [0, 0, 0, 0, 0, 0, 0, 0, 0, 0, 0, 0, 0, 0, 0, 0]"
      - "decl f82: <86>"
      - "  retn 0"
      - "decl f83: <87>"
      - "  retn [false, false, false, false, false, false, false, false]"
      - "decl f84: <88>"
      - "  retn 0"
      - "decl f85: <89>"
      - "  retn [0]"
      - "decl f86: <90>"
      - "  retn 0"
      - "decl f87: <91>"
      - "  retn [false, false, false, false, false, false, false, false]"
      - "decl f88: <92>"
      - "  retn 0"
      - "decl f89: <93>"
      - "  retn [0]"
      - "decl f90: <94>"
      - "  retn 0"
      - "decl f91: <95>"
      - "  retn [false, false, false, false, false, false, false, false, false, false, false, false, false, false, false, false]"
      - "decl f92: <96>"
      - "  retn 0"
      - "decl f93: <97>"
      - "  retn [0, 0]"
      - "decl f94: <98>"
      - "  retn 0"
      - "decl f95: <99>"
      - "  retn [false, false, false, false, false, false, false, false, false, false, false, false, false, false, false, false]"
      - "decl f96: <100>"
      - "  retn 0"
      - "decl f97: <101>"
      - "  retn [0, 0]"
      - "decl f98: <102>"
      - "  retn 0"
      - "decl f99: <103>"
      - "  retn [false, false, false, false, false, false, false, false, false, false, false, false, false, false, false, false, false, false, false, false, false, false, false, false, false, false, false, false, false, false, false, false]"
      - "decl f100: <104>"
      - "  retn 0"
      - "decl f101: <105>"
      - "  retn [0, 0, 0, 0]"
      - "decl f102: <106>"
      - "  retn 0"
      - "decl f103: <107>"
      - "  retn [false, false, false, false, false, false, false, false, false, false, false, false, false, false, false, false, false, false, false, false, false, false, false, false, false, false, false, false, false, false, false, false]"
      - "decl f104: <108>"
      - "  retn 0"
      - "decl f105: <109>"
      - "  retn [0, 0, 0, 0]"
      - "decl f106: <110>"
      - "  retn 0"
      - "decl f107: <111>"
      - "  retn [false, false, false, false, false, false, false, false, false, false, false, false, false, false, false, false, false, false, false, false, false, false, false, false, false, false, false, false, false, false, false, false, false, false, false, false, false, false, false, false, false, false, false, false, false, false, false, false, false, false, false, false, false, false, false, false, false, false, false, false, false, false, false, false]"
      - "decl f108: <112>"
      - "  retn 0"
      - "decl f109: <113>"
      - "  retn [0, 0, 0, 0, 0, 0, 0, 0]"
      - "decl f110: <114>"
      - "  retn 0"
      - "decl f111: <115>"
      - "  retn [false, false, false, false, false, false, false, false, false, false, false, false, false, false, false, false, false, false, false, false, false, false, false, false, false, false, false, false, false, false, false, false, false, false, false, false, false, false, false, false, false, false, false, false, false, false, false, false, false, false, false, false, false, false, false, false, false, false, false, false, false, false, false, false]"
      - "decl f112: <116>"
      - "  retn 0"
      - "decl f113: <117>"
      - "  retn [0, 0, 0, 0, 0, 0, 0, 0]"
      - "decl f114: <118>"
      - "  retn 0"
      - "decl f115: <119>"
      - "  retn [false, false, false, false, false, false, false, false, false, false, false, false, false, false, false, false, false, false, false, false, false, false, false, false, false, false, false, false, false, false, false, false, false, false, false, false, false, false, false, false, false, false, false, false, false, false, false, false, false, false, false, false, false, false, false, false, false, false, false, false, false, false, false, false, false, false, false, false, false, false, false, false, false, false, false, false, false, false, false, false, false, false, false, false, false, false, false, false, false, false, false, false, false, false, false, false, false, false, false, false, false, false, false, false, false, false, false, false, false, false, false, false, false, false, false, false, false, false, false, false, false, false, false, false, false, false, false, false]"
      - "decl f116: <120>"
      - "  retn 0"
      - "decl f117: <121>"
      - "  retn [0, 0, 0, 0, 0, 0, 0, 0, 0, 0, 0, 0, 0, 0, 0, 0]"
      - "decl f118: <122>"
      - "  retn 0"
      - "decl f119: <123>"
      - "  retn [false, false, false, false, false, false, false, false, false, false, false, false, false, false, false, false, false, false, false, false, false, false, false, false, false, false, false, false, false, false, false, false, false, false, false, false, false, false, false, false, false, false, false, false, false, false, false, false, false, false, false, false, false, false, false, false, false, false, false, false, false, false, false, false, false, false, false, false, false, false, false, false, false, false, false, false, false, false, false, false, false, false, false, false, false, false, false, false, false, false, false, false, false, false, false, false, false, false, false, false, false, false, false, false, false, false, false, false, false, false, false, false, false, false, false, false, false, false, false, false, false, false, false, false, false, false, false, false]"
      - "decl f120: <124>"
      - "  retn 0"
      - "decl f121: <125>"
      - "  retn [0, 0, 0, 0, 0, 0, 0, 0, 0, 0, 0, 0, 0, 0, 0, 0]"
      - "decl f122: <126>"
      - "  retn 0"
      - ""
    output:
      - input_file: input/dummy.in
        output:
          registers:
            r0:
              type: bool
              value: "true"
<<<<<<< HEAD
    initial_ast: 86d8161657f381e31d3defc093f30e9e3bb00632d86c2d937feab80010823d51
    imports_resolved_ast: 84645d9374b074d99781cd3022cada1c8c39e60ff77aae1b36a6dca9a2b79b2f
    canonicalized_ast: f8403e1db822d048199d2da17088a0efa3f10bc36714e3c899bdab7388b27e25
    type_inferenced_ast: 4991ce6c4b0cfafa4bd5b055c7a2d3bb0392008d8583365460397cbc7ac3b684
=======
    initial_ast: adefcfd1a2b1423190aadac3780827910483e3245b7548a1ecbc4b74ea4189a5
    imports_resolved_ast: 5df5fc76b9a3b985be31470b64de5b2ab7b7662a99477dba0c731564376b2e06
    canonicalized_ast: 38b92113dc18f16be4dabe5df7ab8dd280bfd81a7aaa311f7cd8ecdbb40c367b
    type_inferenced_ast: 8f145a83e3240a81a3cadf527eae7d285dafaa83312dcbbf9bd58180b7389166
>>>>>>> 03f78d56
<|MERGE_RESOLUTION|>--- conflicted
+++ resolved
@@ -266,14 +266,7 @@
             r0:
               type: bool
               value: "true"
-<<<<<<< HEAD
-    initial_ast: 86d8161657f381e31d3defc093f30e9e3bb00632d86c2d937feab80010823d51
-    imports_resolved_ast: 84645d9374b074d99781cd3022cada1c8c39e60ff77aae1b36a6dca9a2b79b2f
-    canonicalized_ast: f8403e1db822d048199d2da17088a0efa3f10bc36714e3c899bdab7388b27e25
-    type_inferenced_ast: 4991ce6c4b0cfafa4bd5b055c7a2d3bb0392008d8583365460397cbc7ac3b684
-=======
-    initial_ast: adefcfd1a2b1423190aadac3780827910483e3245b7548a1ecbc4b74ea4189a5
-    imports_resolved_ast: 5df5fc76b9a3b985be31470b64de5b2ab7b7662a99477dba0c731564376b2e06
-    canonicalized_ast: 38b92113dc18f16be4dabe5df7ab8dd280bfd81a7aaa311f7cd8ecdbb40c367b
-    type_inferenced_ast: 8f145a83e3240a81a3cadf527eae7d285dafaa83312dcbbf9bd58180b7389166
->>>>>>> 03f78d56
+    initial_ast: 045a4f50a3efb0847c8213c3d644decd839d581bc80db37827da36ca980002a0
+    imports_resolved_ast: b3967109ec6f512a16103fc2b659c44cc21ae90267e8fa46d2f4be3d308bbf0c
+    canonicalized_ast: 179d7fdeb9563fc3e1184827dbad2ae351dbe9f525529efa653baf5464c56467
+    type_inferenced_ast: e9f281e0040f30b221d9ce666c8bd4094bc665eb0683fa9d07f861b49064d5ed