--- conflicted
+++ resolved
@@ -4,22 +4,11 @@
 outputs:
   - circuit:
       num_public_variables: 0
-      num_private_variables: 3
-      num_constraints: 3
-      at: 74affd242c169638ba2ba913cd2fa5d4070eef1055c7d8ac57dfb6d449d8fb14
-      bt: fa4399093f64457849c38de4cad4cab3e1d90743e8be07d1b156b6088c5851ec
-      ct: 5ae1625b488b3935122d8dd627fe575b388a5aa360378fa4407aad08baaed1e2
-    ir:
-      - "decl f0: <0>"
-      - "  store &v2, ((v0, v1), (), (), ())"
-      - "  store &v4, [0, 0]"
-      - "  call &v5, f1, [0, 0]"
-      - "  call &v6, f1, [0, 0]"
-      - "  call &v7, f1, [0, 0]"
-      - "  eq &v8, v3, true"
-      - "  retn v8"
-      - "decl f1: <9>"
-      - ""
+      num_private_variables: 1
+      num_constraints: 1
+      at: 042610d0fd1fe6d6ac112138f8755752f44c7d2a00f1b5960574d6da5cda393f
+      bt: e97756698880ab7555a959a5fb5c6b4e15bd64612aa677adbfe2d0bd91f0a83c
+      ct: cf1cbb66a638b4860a516671fb74850e6ccf787fe6c4c8d29e9c04efe880bd05
     output:
       - input_file: input/dummy.in
         output:
@@ -27,14 +16,7 @@
             r0:
               type: bool
               value: "true"
-<<<<<<< HEAD
-    initial_ast: 25a8cfff54c3af61f66e3f29d1e3293cf6121ff099e8516ee4958a42a668da5f
-    imports_resolved_ast: 25a8cfff54c3af61f66e3f29d1e3293cf6121ff099e8516ee4958a42a668da5f
-    canonicalized_ast: 2b41be9e4623902bbc34e5c09e4154e77e18952b5ede35a5fce5681c0e9e4ced
-    type_inferenced_ast: 793dd8410f207e37037e3e3651d13a53372eb70d4fa417e36dc06cc22ca9e340
-=======
     initial_ast: 8541fbc5a256e744d4939e6e221565a0bada891ed6269eceb3a84b288bdeadcc
     imports_resolved_ast: 86f07b3ecb574ef9eaa3c4238947937863b3286ea4835e9936206bef428f73c2
     canonicalized_ast: d45dfca79ac486cb4051e22a05bd7506c445161f950e6a7c1e877a2b7160071a
-    type_inferenced_ast: eb74528b685ae313326d66b11bad3cf827b61f5ebb121ef573c506c8991ecbec
->>>>>>> 0e96bf8d
+    type_inferenced_ast: eb74528b685ae313326d66b11bad3cf827b61f5ebb121ef573c506c8991ecbec