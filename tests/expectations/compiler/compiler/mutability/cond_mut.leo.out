---
namespace: Compile
expectation: Pass
outputs:
  - circuit:
      num_public_variables: 0
      num_private_variables: 2
      num_constraints: 2
      at: 401937c524c61a28b4fab76d7a1f85bb628850012af62362a0922610372faf92
      bt: cdf9a9cee4f2edf55111a95ae60bde9801080f6bde638a5c79273a39a2f9f7f5
      ct: 643d5437104296e21d906ecb15b2c96ad278f20cfc4af53b12bb6069bd853726
    ir:
      - "decl f0: <0>"
      - "  store &v1, ((v0), (), (), ())"
      - "  store &v3, 100"
      - "  eq &v4, v3, 100"
      - "  eq &v5, v4, v2"
      - "  retn v5"
      - "decl f1: <6>"
      - "  retn [false, false, false, false, false, false, false, false, false, false, false, false, false, false, false, false, false, false, false, false, false, false, false, false, false, false, false, false, false, false, false, false, false, false, false, false, false, false, false, false, false, false, false, false, false, false, false, false, false, false, false, false, false, false, false, false, false, false, false, false, false, false, false, false, false, false, false, false, false, false, false, false, false, false, false, false, false, false, false, false, false, false, false, false, false, false, false, false, false, false, false, false, false, false, false, false, false, false, false, false, false, false, false, false, false, false, false, false, false, false, false, false, false, false, false, false, false, false, false, false, false, false, false, false, false, false, false, false, false, false, false, false, false, false, false, false, false, false, false, false, false, false, false, false, false, false, false, false, false, false, false, false, false, false, false, false, false, false, false, false, false, false, false, false, false, false, false, false, false, false, false, false, false, false, false, false, false, false, false, false, false, false, false, false, false, false, false, false, false, false, false, false, false, false, false, false, false, false, false, false, false, false, false, false, false, false, false, false, false, false, false, false, false, false, false, false, false, false, false, false, false, false, false, false, false, false, false, false, false, false, false, false, false, false, false, false, false, false, false, false, false, false, false, false, false, false, false, false, false, false, false, false, false, false, false, false]"
      - "decl f2: <7>"
      - "  retn aleo1qnr4dkkvkgfqph0vzc3y6z2eu975wnpz2925ntjccd5cfqxtyu8sta57j8"
      - "decl f3: <8>"
      - "  retn [0, 0, 0, 0, 0, 0, 0, 0, 0, 0, 0, 0, 0, 0, 0, 0, 0, 0, 0, 0, 0, 0, 0, 0, 0, 0, 0, 0, 0, 0, 0, 0]"
      - "decl f4: <9>"
      - "  retn aleo1qnr4dkkvkgfqph0vzc3y6z2eu975wnpz2925ntjccd5cfqxtyu8sta57j8"
      - "decl f5: <10>"
      - "  retn [false, false, false, false, false, false, false, false, false, false, false, false, false, false, false, false, false, false, false, false, false, false, false, false, false, false, false, false, false, false, false, false, false, false, false, false, false, false, false, false, false, false, false, false, false, false, false, false, false, false, false, false, false, false, false, false, false, false, false, false, false, false, false, false, false, false, false, false, false, false, false, false, false, false, false, false, false, false, false, false, false, false, false, false, false, false, false, false, false, false, false, false, false, false, false, false, false, false, false, false, false, false, false, false, false, false, false, false, false, false, false, false, false, false, false, false, false, false, false, false, false, false, false, false, false, false, false, false, false, false, false, false, false, false, false, false, false, false, false, false, false, false, false, false, false, false, false, false, false, false, false, false, false, false, false, false, false, false, false, false, false, false, false, false, false, false, false, false, false, false, false, false, false, false, false, false, false, false, false, false, false, false, false, false, false, false, false, false, false, false, false, false, false, false, false, false, false, false, false, false, false, false, false, false, false, false, false, false, false, false, false, false, false, false, false, false, false, false, false, false, false, false, false, false, false, false, false, false, false, false, false, false, false, false, false, false, false, false, false, false, false, false, false, false, false, false, false, false, false, false, false, false, false, false, false, false]"
      - "decl f6: <11>"
      - "  retn aleo1qnr4dkkvkgfqph0vzc3y6z2eu975wnpz2925ntjccd5cfqxtyu8sta57j8"
      - "decl f7: <12>"
      - "  retn [0, 0, 0, 0, 0, 0, 0, 0, 0, 0, 0, 0, 0, 0, 0, 0, 0, 0, 0, 0, 0, 0, 0, 0, 0, 0, 0, 0, 0, 0, 0, 0]"
      - "decl f8: <13>"
      - "  retn aleo1qnr4dkkvkgfqph0vzc3y6z2eu975wnpz2925ntjccd5cfqxtyu8sta57j8"
      - "decl f9: <14>"
      - "  retn 0"
      - "decl f10: <15>"
      - "  retn [false]"
      - "decl f11: <16>"
      - "  retn false"
      - "decl f12: <17>"
      - "  retn [0]"
      - "decl f13: <18>"
      - "  retn false"
      - "decl f14: <19>"
      - "  retn [false]"
      - "decl f15: <20>"
      - "  retn false"
      - "decl f16: <21>"
      - "  retn [0]"
      - "decl f17: <22>"
      - "  retn false"
      - "decl f18: <23>"
      - "  retn [false, false, false, false, false, false, false, false, false, false, false, false, false, false, false, false, false, false, false, false, false, false, false, false, false, false, false, false, false, false, false, false, false, false, false, false, false, false, false, false, false, false, false, false, false, false, false, false, false, false, false, false, false, false, false, false, false, false, false, false, false, false, false, false, false, false, false, false, false, false, false, false, false, false, false, false, false, false, false, false, false, false, false, false, false, false, false, false, false, false, false, false, false, false, false, false, false, false, false, false, false, false, false, false, false, false, false, false, false, false, false, false, false, false, false, false, false, false, false, false, false, false, false, false, false, false, false, false, false, false, false, false, false, false, false, false, false, false, false, false, false, false, false, false, false, false, false, false, false, false, false, false, false, false, false, false, false, false, false, false, false, false, false, false, false, false, false, false, false, false, false, false, false, false, false, false, false, false, false, false, false, false, false, false, false, false, false, false, false, false, false, false, false, false, false, false, false, false, false, false, false, false, false, false, false, false, false, false, false, false, false, false, false, false, false, false, false, false, false, false, false, false, false, false, false, false, false, false, false, false, false, false, false, false, false, false, false, false, false, false, false, false, false, false, false, false, false, false, false, false, false, false, false]"
      - "decl f19: <24>"
      - "  retn 'a'"
      - "decl f20: <25>"
      - "  retn [0, 0, 0, 0, 0, 0, 0, 0, 0, 0, 0, 0, 0, 0, 0, 0, 0, 0, 0, 0, 0, 0, 0, 0, 0, 0, 0, 0, 0, 0, 0, 0]"
      - "decl f21: <26>"
      - "  retn 'a'"
      - "decl f22: <27>"
      - "  retn [false, false, false, false, false, false, false, false, false, false, false, false, false, false, false, false, false, false, false, false, false, false, false, false, false, false, false, false, false, false, false, false, false, false, false, false, false, false, false, false, false, false, false, false, false, false, false, false, false, false, false, false, false, false, false, false, false, false, false, false, false, false, false, false, false, false, false, false, false, false, false, false, false, false, false, false, false, false, false, false, false, false, false, false, false, false, false, false, false, false, false, false, false, false, false, false, false, false, false, false, false, false, false, false, false, false, false, false, false, false, false, false, false, false, false, false, false, false, false, false, false, false, false, false, false, false, false, false, false, false, false, false, false, false, false, false, false, false, false, false, false, false, false, false, false, false, false, false, false, false, false, false, false, false, false, false, false, false, false, false, false, false, false, false, false, false, false, false, false, false, false, false, false, false, false, false, false, false, false, false, false, false, false, false, false, false, false, false, false, false, false, false, false, false, false, false, false, false, false, false, false, false, false, false, false, false, false, false, false, false, false, false, false, false, false, false, false, false, false, false, false, false, false, false, false, false, false, false, false, false, false, false, false, false, false, false, false, false, false, false, false, false, false, false, false, false, false, false, false, false, false, false, false]"
      - "decl f23: <28>"
      - "  retn 'a'"
      - "decl f24: <29>"
      - "  retn [0, 0, 0, 0, 0, 0, 0, 0, 0, 0, 0, 0, 0, 0, 0, 0, 0, 0, 0, 0, 0, 0, 0, 0, 0, 0, 0, 0, 0, 0, 0, 0]"
      - "decl f25: <30>"
      - "  retn 'a'"
      - "decl f26: <31>"
      - "  retn [false, false, false, false, false, false, false, false, false, false, false, false, false, false, false, false, false, false, false, false, false, false, false, false, false, false, false, false, false, false, false, false, false, false, false, false, false, false, false, false, false, false, false, false, false, false, false, false, false, false, false, false, false, false, false, false, false, false, false, false, false, false, false, false, false, false, false, false, false, false, false, false, false, false, false, false, false, false, false, false, false, false, false, false, false, false, false, false, false, false, false, false, false, false, false, false, false, false, false, false, false, false, false, false, false, false, false, false, false, false, false, false, false, false, false, false, false, false, false, false, false, false, false, false, false, false, false, false, false, false, false, false, false, false, false, false, false, false, false, false, false, false, false, false, false, false, false, false, false, false, false, false, false, false, false, false, false, false, false, false, false, false, false, false, false, false, false, false, false, false, false, false, false, false, false, false, false, false, false, false, false, false, false, false, false, false, false, false, false, false, false, false, false, false, false, false, false, false, false, false, false, false, false, false, false, false, false, false, false, false, false, false, false, false, false, false, false, false, false, false, false, false, false, false, false, false, false, false, false, false, false, false, false, false, false, false, false, false, false, false, false, false, false, false, false, false, false, false, false, false, false, false, false]"
      - "decl f27: <32>"
      - "  retn []"
      - "decl f28: <33>"
      - "  retn [0, 0, 0, 0, 0, 0, 0, 0, 0, 0, 0, 0, 0, 0, 0, 0, 0, 0, 0, 0, 0, 0, 0, 0, 0, 0, 0, 0, 0, 0, 0, 0]"
      - "decl f29: <34>"
      - "  retn []"
      - "decl f30: <35>"
      - "  retn [false, false, false, false, false, false, false, false, false, false, false, false, false, false, false, false, false, false, false, false, false, false, false, false, false, false, false, false, false, false, false, false, false, false, false, false, false, false, false, false, false, false, false, false, false, false, false, false, false, false, false, false, false, false, false, false, false, false, false, false, false, false, false, false, false, false, false, false, false, false, false, false, false, false, false, false, false, false, false, false, false, false, false, false, false, false, false, false, false, false, false, false, false, false, false, false, false, false, false, false, false, false, false, false, false, false, false, false, false, false, false, false, false, false, false, false, false, false, false, false, false, false, false, false, false, false, false, false, false, false, false, false, false, false, false, false, false, false, false, false, false, false, false, false, false, false, false, false, false, false, false, false, false, false, false, false, false, false, false, false, false, false, false, false, false, false, false, false, false, false, false, false, false, false, false, false, false, false, false, false, false, false, false, false, false, false, false, false, false, false, false, false, false, false, false, false, false, false, false, false, false, false, false, false, false, false, false, false, false, false, false, false, false, false, false, false, false, false, false, false, false, false, false, false, false, false, false, false, false, false, false, false, false, false, false, false, false, false, false, false, false, false, false, false, false, false, false, false, false, false, false, false, false]"
      - "decl f31: <36>"
      - "  retn []"
      - "decl f32: <37>"
      - "  retn [0, 0, 0, 0, 0, 0, 0, 0, 0, 0, 0, 0, 0, 0, 0, 0, 0, 0, 0, 0, 0, 0, 0, 0, 0, 0, 0, 0, 0, 0, 0, 0]"
      - "decl f33: <38>"
      - "  retn []"
      - "decl f34: <39>"
      - "  retn [false, false, false, false, false, false, false, false, false, false, false, false, false, false, false, false, false, false, false, false, false, false, false, false, false, false, false, false, false, false, false, false, false, false, false, false, false, false, false, false, false, false, false, false, false, false, false, false, false, false, false, false, false, false, false, false, false, false, false, false, false, false, false, false, false, false, false, false, false, false, false, false, false, false, false, false, false, false, false, false, false, false, false, false, false, false, false, false, false, false, false, false, false, false, false, false, false, false, false, false, false, false, false, false, false, false, false, false, false, false, false, false, false, false, false, false, false, false, false, false, false, false, false, false, false, false, false, false, false, false, false, false, false, false, false, false, false, false, false, false, false, false, false, false, false, false, false, false, false, false, false, false, false, false, false, false, false, false, false, false, false, false, false, false, false, false, false, false, false, false, false, false, false, false, false, false, false, false, false, false, false, false, false, false, false, false, false, false, false, false, false, false, false, false, false, false, false, false, false, false, false, false, false, false, false, false, false, false, false, false, false, false, false, false, false, false, false, false, false, false, false, false, false, false, false, false, false, false, false, false, false, false, false, false, false, false, false, false, false, false, false, false, false, false, false, false, false, false, false, false, false, false, false, false, false, false, false, false, false, false, false, false, false, false, false, false, false, false, false, false, false, false, false, false, false, false, false, false, false, false, false, false, false, false, false, false, false, false, false, false, false, false, false, false, false, false, false, false, false, false, false, false, false, false, false, false, false, false, false, false, false, false, false, false, false, false, false, false, false, false, false, false, false, false, false, false, false, false, false, false, false, false, false, false, false, false, false, false, false, false, false, false, false, false, false, false, false, false, false, false, false, false, false, false, false, false, false, false, false, false, false, false, false, false, false, false, false, false, false, false, false, false, false, false, false, false, false, false, false, false, false, false, false, false, false, false, false, false, false, false, false, false, false, false, false, false, false, false, false, false, false, false, false, false, false, false, false, false, false, false, false, false, false, false, false, false, false, false, false, false, false, false, false, false, false, false, false, false, false, false, false, false, false, false, false, false, false, false, false, false, false, false, false, false, false, false, false, false, false, false, false, false, false, false, false, false, false, false, false, false, false, false, false, false, false, false, false, false, false, false, false, false, false, false, false, false, false, false, false, false, false, false, false, false, false, false, false, false, false, false, false, false, false, false, false, false, false, false, false, false, false, false, false, false, false, false]"
      - "decl f35: <40>"
      - "  retn []group"
      - "decl f36: <41>"
      - "  retn [0, 0, 0, 0, 0, 0, 0, 0, 0, 0, 0, 0, 0, 0, 0, 0, 0, 0, 0, 0, 0, 0, 0, 0, 0, 0, 0, 0, 0, 0, 0, 0, 0, 0, 0, 0, 0, 0, 0, 0, 0, 0, 0, 0, 0, 0, 0, 0, 0, 0, 0, 0, 0, 0, 0, 0, 0, 0, 0, 0, 0, 0, 0, 0]"
      - "decl f37: <42>"
      - "  retn []group"
      - "decl f38: <43>"
      - "  retn [false, false, false, false, false, false, false, false, false, false, false, false, false, false, false, false, false, false, false, false, false, false, false, false, false, false, false, false, false, false, false, false, false, false, false, false, false, false, false, false, false, false, false, false, false, false, false, false, false, false, false, false, false, false, false, false, false, false, false, false, false, false, false, false, false, false, false, false, false, false, false, false, false, false, false, false, false, false, false, false, false, false, false, false, false, false, false, false, false, false, false, false, false, false, false, false, false, false, false, false, false, false, false, false, false, false, false, false, false, false, false, false, false, false, false, false, false, false, false, false, false, false, false, false, false, false, false, false, false, false, false, false, false, false, false, false, false, false, false, false, false, false, false, false, false, false, false, false, false, false, false, false, false, false, false, false, false, false, false, false, false, false, false, false, false, false, false, false, false, false, false, false, false, false, false, false, false, false, false, false, false, false, false, false, false, false, false, false, false, false, false, false, false, false, false, false, false, false, false, false, false, false, false, false, false, false, false, false, false, false, false, false, false, false, false, false, false, false, false, false, false, false, false, false, false, false, false, false, false, false, false, false, false, false, false, false, false, false, false, false, false, false, false, false, false, false, false, false, false, false, false, false, false, false, false, false, false, false, false, false, false, false, false, false, false, false, false, false, false, false, false, false, false, false, false, false, false, false, false, false, false, false, false, false, false, false, false, false, false, false, false, false, false, false, false, false, false, false, false, false, false, false, false, false, false, false, false, false, false, false, false, false, false, false, false, false, false, false, false, false, false, false, false, false, false, false, false, false, false, false, false, false, false, false, false, false, false, false, false, false, false, false, false, false, false, false, false, false, false, false, false, false, false, false, false, false, false, false, false, false, false, false, false, false, false, false, false, false, false, false, false, false, false, false, false, false, false, false, false, false, false, false, false, false, false, false, false, false, false, false, false, false, false, false, false, false, false, false, false, false, false, false, false, false, false, false, false, false, false, false, false, false, false, false, false, false, false, false, false, false, false, false, false, false, false, false, false, false, false, false, false, false, false, false, false, false, false, false, false, false, false, false, false, false, false, false, false, false, false, false, false, false, false, false, false, false, false, false, false, false, false, false, false, false, false, false, false, false, false, false, false, false, false, false, false, false, false, false, false, false, false, false, false, false, false, false, false, false, false, false, false, false, false, false, false, false, false, false, false, false, false, false, false, false, false, false]"
      - "decl f39: <44>"
      - "  retn []group"
      - "decl f40: <45>"
      - "  retn [0, 0, 0, 0, 0, 0, 0, 0, 0, 0, 0, 0, 0, 0, 0, 0, 0, 0, 0, 0, 0, 0, 0, 0, 0, 0, 0, 0, 0, 0, 0, 0, 0, 0, 0, 0, 0, 0, 0, 0, 0, 0, 0, 0, 0, 0, 0, 0, 0, 0, 0, 0, 0, 0, 0, 0, 0, 0, 0, 0, 0, 0, 0, 0]"
      - "decl f41: <46>"
      - "  retn []group"
      - "decl f42: <47>"
      - "  retn [false, false, false, false, false, false, false, false]"
      - "decl f43: <48>"
      - "  retn 0"
      - "decl f44: <49>"
      - "  retn [0]"
      - "decl f45: <50>"
      - "  retn 0"
      - "decl f46: <51>"
      - "  retn [false, false, false, false, false, false, false, false]"
      - "decl f47: <52>"
      - "  retn 0"
      - "decl f48: <53>"
      - "  retn [0]"
      - "decl f49: <54>"
      - "  retn 0"
      - "decl f50: <55>"
      - "  retn [false, false, false, false, false, false, false, false, false, false, false, false, false, false, false, false]"
      - "decl f51: <56>"
      - "  retn 0"
      - "decl f52: <57>"
      - "  retn [0, 0]"
      - "decl f53: <58>"
      - "  retn 0"
      - "decl f54: <59>"
      - "  retn [false, false, false, false, false, false, false, false, false, false, false, false, false, false, false, false]"
      - "decl f55: <60>"
      - "  retn 0"
      - "decl f56: <61>"
      - "  retn [0, 0]"
      - "decl f57: <62>"
      - "  retn 0"
      - "decl f58: <63>"
      - "  retn [false, false, false, false, false, false, false, false, false, false, false, false, false, false, false, false, false, false, false, false, false, false, false, false, false, false, false, false, false, false, false, false]"
      - "decl f59: <64>"
      - "  retn 0"
      - "decl f60: <65>"
      - "  retn [0, 0, 0, 0]"
      - "decl f61: <66>"
      - "  retn 0"
      - "decl f62: <67>"
      - "  retn [false, false, false, false, false, false, false, false, false, false, false, false, false, false, false, false, false, false, false, false, false, false, false, false, false, false, false, false, false, false, false, false]"
      - "decl f63: <68>"
      - "  retn 0"
      - "decl f64: <69>"
      - "  retn [0, 0, 0, 0]"
      - "decl f65: <70>"
      - "  retn 0"
      - "decl f66: <71>"
      - "  retn [false, false, false, false, false, false, false, false, false, false, false, false, false, false, false, false, false, false, false, false, false, false, false, false, false, false, false, false, false, false, false, false, false, false, false, false, false, false, false, false, false, false, false, false, false, false, false, false, false, false, false, false, false, false, false, false, false, false, false, false, false, false, false, false]"
      - "decl f67: <72>"
      - "  retn 0"
      - "decl f68: <73>"
      - "  retn [0, 0, 0, 0, 0, 0, 0, 0]"
      - "decl f69: <74>"
      - "  retn 0"
      - "decl f70: <75>"
      - "  retn [false, false, false, false, false, false, false, false, false, false, false, false, false, false, false, false, false, false, false, false, false, false, false, false, false, false, false, false, false, false, false, false, false, false, false, false, false, false, false, false, false, false, false, false, false, false, false, false, false, false, false, false, false, false, false, false, false, false, false, false, false, false, false, false]"
      - "decl f71: <76>"
      - "  retn 0"
      - "decl f72: <77>"
      - "  retn [0, 0, 0, 0, 0, 0, 0, 0]"
      - "decl f73: <78>"
      - "  retn 0"
      - "decl f74: <79>"
      - "  retn [false, false, false, false, false, false, false, false, false, false, false, false, false, false, false, false, false, false, false, false, false, false, false, false, false, false, false, false, false, false, false, false, false, false, false, false, false, false, false, false, false, false, false, false, false, false, false, false, false, false, false, false, false, false, false, false, false, false, false, false, false, false, false, false, false, false, false, false, false, false, false, false, false, false, false, false, false, false, false, false, false, false, false, false, false, false, false, false, false, false, false, false, false, false, false, false, false, false, false, false, false, false, false, false, false, false, false, false, false, false, false, false, false, false, false, false, false, false, false, false, false, false, false, false, false, false, false, false]"
      - "decl f75: <80>"
      - "  retn 0"
      - "decl f76: <81>"
      - "  retn [0, 0, 0, 0, 0, 0, 0, 0, 0, 0, 0, 0, 0, 0, 0, 0]"
      - "decl f77: <82>"
      - "  retn 0"
      - "decl f78: <83>"
      - "  retn [false, false, false, false, false, false, false, false, false, false, false, false, false, false, false, false, false, false, false, false, false, false, false, false, false, false, false, false, false, false, false, false, false, false, false, false, false, false, false, false, false, false, false, false, false, false, false, false, false, false, false, false, false, false, false, false, false, false, false, false, false, false, false, false, false, false, false, false, false, false, false, false, false, false, false, false, false, false, false, false, false, false, false, false, false, false, false, false, false, false, false, false, false, false, false, false, false, false, false, false, false, false, false, false, false, false, false, false, false, false, false, false, false, false, false, false, false, false, false, false, false, false, false, false, false, false, false, false]"
      - "decl f79: <84>"
      - "  retn 0"
      - "decl f80: <85>"
      - "  retn [0, 0, 0, 0, 0, 0, 0, 0, 0, 0, 0, 0, 0, 0, 0, 0]"
      - "decl f81: <86>"
      - "  retn 0"
      - "decl f82: <87>"
      - "  retn [false, false, false, false, false, false, false, false]"
      - "decl f83: <88>"
      - "  retn 0"
      - "decl f84: <89>"
      - "  retn [0]"
      - "decl f85: <90>"
      - "  retn 0"
      - "decl f86: <91>"
      - "  retn [false, false, false, false, false, false, false, false]"
      - "decl f87: <92>"
      - "  retn 0"
      - "decl f88: <93>"
      - "  retn [0]"
      - "decl f89: <94>"
      - "  retn 0"
      - "decl f90: <95>"
      - "  retn [false, false, false, false, false, false, false, false, false, false, false, false, false, false, false, false]"
      - "decl f91: <96>"
      - "  retn 0"
      - "decl f92: <97>"
      - "  retn [0, 0]"
      - "decl f93: <98>"
      - "  retn 0"
      - "decl f94: <99>"
      - "  retn [false, false, false, false, false, false, false, false, false, false, false, false, false, false, false, false]"
      - "decl f95: <100>"
      - "  retn 0"
      - "decl f96: <101>"
      - "  retn [0, 0]"
      - "decl f97: <102>"
      - "  retn 0"
      - "decl f98: <103>"
      - "  retn [false, false, false, false, false, false, false, false, false, false, false, false, false, false, false, false, false, false, false, false, false, false, false, false, false, false, false, false, false, false, false, false]"
      - "decl f99: <104>"
      - "  retn 0"
      - "decl f100: <105>"
      - "  retn [0, 0, 0, 0]"
      - "decl f101: <106>"
      - "  retn 0"
      - "decl f102: <107>"
      - "  retn [false, false, false, false, false, false, false, false, false, false, false, false, false, false, false, false, false, false, false, false, false, false, false, false, false, false, false, false, false, false, false, false]"
      - "decl f103: <108>"
      - "  retn 0"
      - "decl f104: <109>"
      - "  retn [0, 0, 0, 0]"
      - "decl f105: <110>"
      - "  retn 0"
      - "decl f106: <111>"
      - "  retn [false, false, false, false, false, false, false, false, false, false, false, false, false, false, false, false, false, false, false, false, false, false, false, false, false, false, false, false, false, false, false, false, false, false, false, false, false, false, false, false, false, false, false, false, false, false, false, false, false, false, false, false, false, false, false, false, false, false, false, false, false, false, false, false]"
      - "decl f107: <112>"
      - "  retn 0"
      - "decl f108: <113>"
      - "  retn [0, 0, 0, 0, 0, 0, 0, 0]"
      - "decl f109: <114>"
      - "  retn 0"
      - "decl f110: <115>"
      - "  retn [false, false, false, false, false, false, false, false, false, false, false, false, false, false, false, false, false, false, false, false, false, false, false, false, false, false, false, false, false, false, false, false, false, false, false, false, false, false, false, false, false, false, false, false, false, false, false, false, false, false, false, false, false, false, false, false, false, false, false, false, false, false, false, false]"
      - "decl f111: <116>"
      - "  retn 0"
      - "decl f112: <117>"
      - "  retn [0, 0, 0, 0, 0, 0, 0, 0]"
      - "decl f113: <118>"
      - "  retn 0"
      - "decl f114: <119>"
      - "  retn [false, false, false, false, false, false, false, false, false, false, false, false, false, false, false, false, false, false, false, false, false, false, false, false, false, false, false, false, false, false, false, false, false, false, false, false, false, false, false, false, false, false, false, false, false, false, false, false, false, false, false, false, false, false, false, false, false, false, false, false, false, false, false, false, false, false, false, false, false, false, false, false, false, false, false, false, false, false, false, false, false, false, false, false, false, false, false, false, false, false, false, false, false, false, false, false, false, false, false, false, false, false, false, false, false, false, false, false, false, false, false, false, false, false, false, false, false, false, false, false, false, false, false, false, false, false, false, false]"
      - "decl f115: <120>"
      - "  retn 0"
      - "decl f116: <121>"
      - "  retn [0, 0, 0, 0, 0, 0, 0, 0, 0, 0, 0, 0, 0, 0, 0, 0]"
      - "decl f117: <122>"
      - "  retn 0"
      - "decl f118: <123>"
      - "  retn [false, false, false, false, false, false, false, false, false, false, false, false, false, false, false, false, false, false, false, false, false, false, false, false, false, false, false, false, false, false, false, false, false, false, false, false, false, false, false, false, false, false, false, false, false, false, false, false, false, false, false, false, false, false, false, false, false, false, false, false, false, false, false, false, false, false, false, false, false, false, false, false, false, false, false, false, false, false, false, false, false, false, false, false, false, false, false, false, false, false, false, false, false, false, false, false, false, false, false, false, false, false, false, false, false, false, false, false, false, false, false, false, false, false, false, false, false, false, false, false, false, false, false, false, false, false, false, false]"
      - "decl f119: <124>"
      - "  retn 0"
      - "decl f120: <125>"
      - "  retn [0, 0, 0, 0, 0, 0, 0, 0, 0, 0, 0, 0, 0, 0, 0, 0]"
      - "decl f121: <126>"
      - "  retn 0"
      - ""
    output:
      - input_file: input/dummy.in
        output:
          registers:
            r0:
              type: bool
              value: "true"
<<<<<<< HEAD
    initial_ast: 5a90afd1d2c28a0a84e99ee12a364508f8a68064c67b9f3304078a86a83fc962
    imports_resolved_ast: c0148128a96229981657ee78b94372b55f144b9e0ef40c66af7a5a3c0d634b14
    canonicalized_ast: 5ec7eab23e854e9f72170b7eac62ced6c816eb3c47d00b2bc274edb58d08243a
    type_inferenced_ast: 527c486ef2357062a5dc97f5e25d3dc90897a62520228e11e5336bb64c96a860
=======
    initial_ast: e5482de88a9feba5fb2e1c18793b850a1679394d7200c0923fa1eb9093cd4602
    imports_resolved_ast: c881043583788a1e728fc210ada22cbc78bad1087687544cc926d9553af9e07d
    canonicalized_ast: ec2433240185f3acd97daa143da2fd3e8faa78d663956239e53f181a4be26b0c
    type_inferenced_ast: f74e1648721a9603a53bbaae18276bf5cffc609c9b7098102bdb190ed65b3acb
>>>>>>> 03f78d56
<|MERGE_RESOLUTION|>--- conflicted
+++ resolved
@@ -266,14 +266,7 @@
             r0:
               type: bool
               value: "true"
-<<<<<<< HEAD
-    initial_ast: 5a90afd1d2c28a0a84e99ee12a364508f8a68064c67b9f3304078a86a83fc962
-    imports_resolved_ast: c0148128a96229981657ee78b94372b55f144b9e0ef40c66af7a5a3c0d634b14
-    canonicalized_ast: 5ec7eab23e854e9f72170b7eac62ced6c816eb3c47d00b2bc274edb58d08243a
-    type_inferenced_ast: 527c486ef2357062a5dc97f5e25d3dc90897a62520228e11e5336bb64c96a860
-=======
-    initial_ast: e5482de88a9feba5fb2e1c18793b850a1679394d7200c0923fa1eb9093cd4602
-    imports_resolved_ast: c881043583788a1e728fc210ada22cbc78bad1087687544cc926d9553af9e07d
-    canonicalized_ast: ec2433240185f3acd97daa143da2fd3e8faa78d663956239e53f181a4be26b0c
-    type_inferenced_ast: f74e1648721a9603a53bbaae18276bf5cffc609c9b7098102bdb190ed65b3acb
->>>>>>> 03f78d56
+    initial_ast: 34afaeffaf0e4b4c8ffb9ae06d437e873fd001f77a1731bf0380675d120fe3ac
+    imports_resolved_ast: 1e01d9034d39310a9983d21ce00df6396c55209e2d5d516f0c23e2780f6037dd
+    canonicalized_ast: afd9297ddcd8c78c966ad15ce635005be92d0daa2782bca0c792677de3fdd1f9
+    type_inferenced_ast: 458582644019ab598d012a5fc73037c0fe1a3be481ff16b94ffb6b81f6c0d6dd