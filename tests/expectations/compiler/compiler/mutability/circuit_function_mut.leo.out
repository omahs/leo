--- conflicted
+++ resolved
@@ -274,14 +274,7 @@
             r0:
               type: bool
               value: "true"
-<<<<<<< HEAD
-    initial_ast: 499201378b7a24da06515585d8b13dc140e9581129c33c699359b8805f5936c3
-    imports_resolved_ast: ba3aea2746dc4547e80436ada1df16b90a49a8bf03e91a1ad67d72f1e55636ce
-    canonicalized_ast: b7e05f8e29476932e0405467ade6ef73fe11cc44bb9202b46270e65fdc267016
-    type_inferenced_ast: 0781f768d08a4d0d772f06f03b48e06cdd1132f9878bcb2f8fd2a71829ebd455
-=======
-    initial_ast: 19e8f52d67a1beeb4a00f56bef970ba1f43b472cf17184ad4cf3f8ca786e4ebd
-    imports_resolved_ast: dee5ab80bd7b4210f26c2b4c0d49009df3cf8596a058c2e314f14037bf27cc9c
-    canonicalized_ast: 32c2daa97efe26bed1fc2c27c2bb8470b0d47dca07e3f60d11e0ef243d9376a2
-    type_inferenced_ast: b63cf3d3b1010a2a66874e1c3929a1ef1c96eca0f50a186a85c442cf98955a4d
->>>>>>> d621ee72
+    initial_ast: 8543812d2e3cfcb41f25ceafabb75024c242b35252836066e43353a1fc3bb75c
+    imports_resolved_ast: a62291d3748087bdda9214b93d912bbbad8d1d73eaa76afbaeabd19e82c6c739
+    canonicalized_ast: 9488f38d684ad4525779bff3dc28c15e1dd31ac86059fbc8d9cb160e5644bb12
+    type_inferenced_ast: 22cb42d449e57183d5be541cfdd4506ecd493c29a78463b164fa20570af39856