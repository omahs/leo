---
namespace: Compile
expectation: Pass
outputs:
  - circuit:
      num_public_variables: 0
      num_private_variables: 129
      num_constraints: 129
      at: 3d05e65d63384d40f8e9badce0037b78ce2e18846d9edefaa9bc7a76af2a9e60
      bt: 25af4128cd670015f61576b1a59afa3873cd5584fd5422b1ce629091ca9b7ce0
      ct: f7fe29e5eac37611ff97ae6d2506967d9b946424522a1b6ac203fec85df7e787
    output:
      - input_file: inputs/basic.in
        output:
          registers:
            r0:
              type: bool
              value: "true"
<<<<<<< HEAD
    initial_ast: cc3c71a4528fb6429006b78754bccf6e4819eb15506ae20d41d651dc61dce2f0
    imports_resolved_ast: cc3c71a4528fb6429006b78754bccf6e4819eb15506ae20d41d651dc61dce2f0
    canonicalized_ast: cc3c71a4528fb6429006b78754bccf6e4819eb15506ae20d41d651dc61dce2f0
    type_inferenced_ast: be40526145e4a8ee5acc4839b4c8ae3d0d08e0c7d8be75252352117e5a0b10d3
=======
    initial_ast: ee817c17e6bef3b458e14d3a81c087ed6a75c4554bc70b62466e8d8e43ff1b5e
    imports_resolved_ast: 4c477f127d0f5044d37279a8892ad04dafccb200665044e341f74e2e10152de6
    canonicalized_ast: 4c477f127d0f5044d37279a8892ad04dafccb200665044e341f74e2e10152de6
    type_inferenced_ast: 9c27915c9e63f5a0a05ead01b6a1564c53956ecbc6e90cb7b33f074d423add24
>>>>>>> a5f74195
<|MERGE_RESOLUTION|>--- conflicted
+++ resolved
@@ -16,14 +16,7 @@
             r0:
               type: bool
               value: "true"
-<<<<<<< HEAD
-    initial_ast: cc3c71a4528fb6429006b78754bccf6e4819eb15506ae20d41d651dc61dce2f0
-    imports_resolved_ast: cc3c71a4528fb6429006b78754bccf6e4819eb15506ae20d41d651dc61dce2f0
-    canonicalized_ast: cc3c71a4528fb6429006b78754bccf6e4819eb15506ae20d41d651dc61dce2f0
-    type_inferenced_ast: be40526145e4a8ee5acc4839b4c8ae3d0d08e0c7d8be75252352117e5a0b10d3
-=======
-    initial_ast: ee817c17e6bef3b458e14d3a81c087ed6a75c4554bc70b62466e8d8e43ff1b5e
-    imports_resolved_ast: 4c477f127d0f5044d37279a8892ad04dafccb200665044e341f74e2e10152de6
-    canonicalized_ast: 4c477f127d0f5044d37279a8892ad04dafccb200665044e341f74e2e10152de6
-    type_inferenced_ast: 9c27915c9e63f5a0a05ead01b6a1564c53956ecbc6e90cb7b33f074d423add24
->>>>>>> a5f74195
+    initial_ast: 1de2ec50640542f296ee7ca5639819277102a33b8450d84c3ecca8dfe25614f1
+    imports_resolved_ast: b7cd0c4d152af11fb5b73e690495a6eb8ca7aeabbb571b99e8a4cca778c0b168
+    canonicalized_ast: b7cd0c4d152af11fb5b73e690495a6eb8ca7aeabbb571b99e8a4cca778c0b168
+    type_inferenced_ast: 0a34278cc6569b2557ea5fc9358009b703233dd9df9ec051b2d9a4d26f5cd17d