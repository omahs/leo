--- conflicted
+++ resolved
@@ -271,14 +271,7 @@
             c:
               type: bool
               value: "false"
-<<<<<<< HEAD
-    initial_ast: 23e64c8972131f16e09a0fd27c148529272da7325a527c8c269397ce4eb28c5b
-    imports_resolved_ast: 9acdf62ced04060341c349b4f0874aeffae688e3cde9586537551c39e70fead7
-    canonicalized_ast: 9acdf62ced04060341c349b4f0874aeffae688e3cde9586537551c39e70fead7
-    type_inferenced_ast: 800bb856a47221f5aa3c4075cf8aa9586afb4cd9980b03f9bd239ff11aa39bec
-=======
-    initial_ast: 58db967db0955d3382c2fd1c0b09adb17030506562834d9f574b6df6455e40f3
-    imports_resolved_ast: 4b32dcad9e9b1ae50402902026087f0e712ffe030ef58f9af49c05109f0c8bb1
-    canonicalized_ast: 4b32dcad9e9b1ae50402902026087f0e712ffe030ef58f9af49c05109f0c8bb1
-    type_inferenced_ast: c6a3002d27e63073557729467e49ab6852c5461a8fd7a46382adf8a5f2e441d3
->>>>>>> d621ee72
+    initial_ast: 258c5d09f378de59698ebb911f3c09f6734b30ee9ddd95175c96d8a13e02880e
+    imports_resolved_ast: b704a33a23f332578f6035dfa50b5c8037b238b9c8ae8b01ca46668a435d904b
+    canonicalized_ast: b704a33a23f332578f6035dfa50b5c8037b238b9c8ae8b01ca46668a435d904b
+    type_inferenced_ast: c56f37b3e9d738bc3f1aa9eda558a5e335d83f70fa86caea3d71f949bd18388b