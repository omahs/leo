--- conflicted
+++ resolved
@@ -17,13 +17,7 @@
               type: bool
               value: "true"
     initial_ast: a4dc03feca58fb3bb2addb484c4bef778cd911488b98cd484a3c5e3d85c95681
-<<<<<<< HEAD
+    ir: e63eda3e67ac4dd6779db1c11119c89f6e33c319a1aec1e3e789105c6470fb29
     imports_resolved_ast: feb2e406d744ee23c8fc8045245b42f5c1716d26ebe4a5aff90190461d2afaa4
     canonicalized_ast: feb2e406d744ee23c8fc8045245b42f5c1716d26ebe4a5aff90190461d2afaa4
-    type_inferenced_ast: 24f0a02544dd7abb4bd06d0a463a30069020979d43efeb5beefb022fe6903508
-=======
-    ir: e63eda3e67ac4dd6779db1c11119c89f6e33c319a1aec1e3e789105c6470fb29
-    imports_resolved_ast: 88e905cfb14f9f2df3a7be3f2e5704d1d883c7f486063bac6295a72711905c37
-    canonicalized_ast: 88e905cfb14f9f2df3a7be3f2e5704d1d883c7f486063bac6295a72711905c37
-    type_inferenced_ast: 43e2f0e2cfff65e45a505ccbd0df58726e6ca55c6f1bd3d59f3a69d4542eba16
->>>>>>> 3626fbdb
+    type_inferenced_ast: 24f0a02544dd7abb4bd06d0a463a30069020979d43efeb5beefb022fe6903508