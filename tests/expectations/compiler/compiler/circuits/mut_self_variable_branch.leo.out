---
namespace: Compile
expectation: Pass
outputs:
  - circuit:
      num_public_variables: 0
      num_private_variables: 2
      num_constraints: 2
      at: 401937c524c61a28b4fab76d7a1f85bb628850012af62362a0922610372faf92
      bt: cdf9a9cee4f2edf55111a95ae60bde9801080f6bde638a5c79273a39a2f9f7f5
      ct: 643d5437104296e21d906ecb15b2c96ad278f20cfc4af53b12bb6069bd853726
    ir:
      - "decl f0: <0>"
      - "  store &v1, ((v0), (), (), ())"
      - "  store &v3, (0)"
      - "  call &v4, f1, v3, false, 1"
      - "  tget &v5, v4, 0"
      - "  store &v3, v5"
      - "  tget &v4, v4, 1"
      - "  call &v6, f1, v3, true, 1"
      - "  tget &v7, v6, 0"
      - "  store &v3, v7"
      - "  tget &v6, v6, 1"
      - "  call &v8, f1, v3, false, 2"
      - "  tget &v9, v8, 0"
      - "  store &v3, v9"
      - "  tget &v8, v8, 1"
      - "  call &v10, f1, v3, true, 2"
      - "  tget &v11, v10, 0"
      - "  store &v3, v11"
      - "  tget &v10, v10, 1"
      - "  tget &v12, v3, 0"
      - "  eq &v13, v12, 2"
      - "  eq &v14, v13, v2"
      - "  retn v14"
      - "decl f1: <15>"
      - "  mask 3, v16"
      - "    tget &v19, v15, 0"
      - "    tset &v15, 0, v17"
      - "    store &v15, v15"
      - "  retn (v15, ())"
      - "decl f2: <20>"
      - "  retn [false, false, false, false, false, false, false, false, false, false, false, false, false, false, false, false, false, false, false, false, false, false, false, false, false, false, false, false, false, false, false, false, false, false, false, false, false, false, false, false, false, false, false, false, false, false, false, false, false, false, false, false, false, false, false, false, false, false, false, false, false, false, false, false, false, false, false, false, false, false, false, false, false, false, false, false, false, false, false, false, false, false, false, false, false, false, false, false, false, false, false, false, false, false, false, false, false, false, false, false, false, false, false, false, false, false, false, false, false, false, false, false, false, false, false, false, false, false, false, false, false, false, false, false, false, false, false, false, false, false, false, false, false, false, false, false, false, false, false, false, false, false, false, false, false, false, false, false, false, false, false, false, false, false, false, false, false, false, false, false, false, false, false, false, false, false, false, false, false, false, false, false, false, false, false, false, false, false, false, false, false, false, false, false, false, false, false, false, false, false, false, false, false, false, false, false, false, false, false, false, false, false, false, false, false, false, false, false, false, false, false, false, false, false, false, false, false, false, false, false, false, false, false, false, false, false, false, false, false, false, false, false, false, false, false, false, false, false, false, false, false, false, false, false, false, false, false, false, false, false, false, false, false, false, false, false]"
      - "decl f3: <21>"
      - "  retn aleo1qnr4dkkvkgfqph0vzc3y6z2eu975wnpz2925ntjccd5cfqxtyu8sta57j8"
      - "decl f4: <22>"
      - "  retn [0, 0, 0, 0, 0, 0, 0, 0, 0, 0, 0, 0, 0, 0, 0, 0, 0, 0, 0, 0, 0, 0, 0, 0, 0, 0, 0, 0, 0, 0, 0, 0]"
      - "decl f5: <23>"
      - "  retn aleo1qnr4dkkvkgfqph0vzc3y6z2eu975wnpz2925ntjccd5cfqxtyu8sta57j8"
      - "decl f6: <24>"
      - "  retn [false, false, false, false, false, false, false, false, false, false, false, false, false, false, false, false, false, false, false, false, false, false, false, false, false, false, false, false, false, false, false, false, false, false, false, false, false, false, false, false, false, false, false, false, false, false, false, false, false, false, false, false, false, false, false, false, false, false, false, false, false, false, false, false, false, false, false, false, false, false, false, false, false, false, false, false, false, false, false, false, false, false, false, false, false, false, false, false, false, false, false, false, false, false, false, false, false, false, false, false, false, false, false, false, false, false, false, false, false, false, false, false, false, false, false, false, false, false, false, false, false, false, false, false, false, false, false, false, false, false, false, false, false, false, false, false, false, false, false, false, false, false, false, false, false, false, false, false, false, false, false, false, false, false, false, false, false, false, false, false, false, false, false, false, false, false, false, false, false, false, false, false, false, false, false, false, false, false, false, false, false, false, false, false, false, false, false, false, false, false, false, false, false, false, false, false, false, false, false, false, false, false, false, false, false, false, false, false, false, false, false, false, false, false, false, false, false, false, false, false, false, false, false, false, false, false, false, false, false, false, false, false, false, false, false, false, false, false, false, false, false, false, false, false, false, false, false, false, false, false, false, false, false, false, false, false]"
      - "decl f7: <25>"
      - "  retn aleo1qnr4dkkvkgfqph0vzc3y6z2eu975wnpz2925ntjccd5cfqxtyu8sta57j8"
      - "decl f8: <26>"
      - "  retn [0, 0, 0, 0, 0, 0, 0, 0, 0, 0, 0, 0, 0, 0, 0, 0, 0, 0, 0, 0, 0, 0, 0, 0, 0, 0, 0, 0, 0, 0, 0, 0]"
      - "decl f9: <27>"
      - "  retn aleo1qnr4dkkvkgfqph0vzc3y6z2eu975wnpz2925ntjccd5cfqxtyu8sta57j8"
      - "decl f10: <28>"
      - "  retn [false]"
      - "decl f11: <29>"
      - "  retn false"
      - "decl f12: <30>"
      - "  retn [0]"
      - "decl f13: <31>"
      - "  retn false"
      - "decl f14: <32>"
      - "  retn [false]"
      - "decl f15: <33>"
      - "  retn false"
      - "decl f16: <34>"
      - "  retn [0]"
      - "decl f17: <35>"
      - "  retn false"
      - "decl f18: <36>"
      - "  retn [false, false, false, false, false, false, false, false, false, false, false, false, false, false, false, false, false, false, false, false, false, false, false, false, false, false, false, false, false, false, false, false, false, false, false, false, false, false, false, false, false, false, false, false, false, false, false, false, false, false, false, false, false, false, false, false, false, false, false, false, false, false, false, false, false, false, false, false, false, false, false, false, false, false, false, false, false, false, false, false, false, false, false, false, false, false, false, false, false, false, false, false, false, false, false, false, false, false, false, false, false, false, false, false, false, false, false, false, false, false, false, false, false, false, false, false, false, false, false, false, false, false, false, false, false, false, false, false, false, false, false, false, false, false, false, false, false, false, false, false, false, false, false, false, false, false, false, false, false, false, false, false, false, false, false, false, false, false, false, false, false, false, false, false, false, false, false, false, false, false, false, false, false, false, false, false, false, false, false, false, false, false, false, false, false, false, false, false, false, false, false, false, false, false, false, false, false, false, false, false, false, false, false, false, false, false, false, false, false, false, false, false, false, false, false, false, false, false, false, false, false, false, false, false, false, false, false, false, false, false, false, false, false, false, false, false, false, false, false, false, false, false, false, false, false, false, false, false, false, false, false, false, false]"
      - "decl f19: <37>"
      - "  retn 'a'"
      - "decl f20: <38>"
      - "  retn [0, 0, 0, 0, 0, 0, 0, 0, 0, 0, 0, 0, 0, 0, 0, 0, 0, 0, 0, 0, 0, 0, 0, 0, 0, 0, 0, 0, 0, 0, 0, 0]"
      - "decl f21: <39>"
      - "  retn 'a'"
      - "decl f22: <40>"
      - "  retn [false, false, false, false, false, false, false, false, false, false, false, false, false, false, false, false, false, false, false, false, false, false, false, false, false, false, false, false, false, false, false, false, false, false, false, false, false, false, false, false, false, false, false, false, false, false, false, false, false, false, false, false, false, false, false, false, false, false, false, false, false, false, false, false, false, false, false, false, false, false, false, false, false, false, false, false, false, false, false, false, false, false, false, false, false, false, false, false, false, false, false, false, false, false, false, false, false, false, false, false, false, false, false, false, false, false, false, false, false, false, false, false, false, false, false, false, false, false, false, false, false, false, false, false, false, false, false, false, false, false, false, false, false, false, false, false, false, false, false, false, false, false, false, false, false, false, false, false, false, false, false, false, false, false, false, false, false, false, false, false, false, false, false, false, false, false, false, false, false, false, false, false, false, false, false, false, false, false, false, false, false, false, false, false, false, false, false, false, false, false, false, false, false, false, false, false, false, false, false, false, false, false, false, false, false, false, false, false, false, false, false, false, false, false, false, false, false, false, false, false, false, false, false, false, false, false, false, false, false, false, false, false, false, false, false, false, false, false, false, false, false, false, false, false, false, false, false, false, false, false, false, false, false]"
      - "decl f23: <41>"
      - "  retn 'a'"
      - "decl f24: <42>"
      - "  retn [0, 0, 0, 0, 0, 0, 0, 0, 0, 0, 0, 0, 0, 0, 0, 0, 0, 0, 0, 0, 0, 0, 0, 0, 0, 0, 0, 0, 0, 0, 0, 0]"
      - "decl f25: <43>"
      - "  retn 'a'"
      - "decl f26: <44>"
      - "  retn [false, false, false, false, false, false, false, false, false, false, false, false, false, false, false, false, false, false, false, false, false, false, false, false, false, false, false, false, false, false, false, false, false, false, false, false, false, false, false, false, false, false, false, false, false, false, false, false, false, false, false, false, false, false, false, false, false, false, false, false, false, false, false, false, false, false, false, false, false, false, false, false, false, false, false, false, false, false, false, false, false, false, false, false, false, false, false, false, false, false, false, false, false, false, false, false, false, false, false, false, false, false, false, false, false, false, false, false, false, false, false, false, false, false, false, false, false, false, false, false, false, false, false, false, false, false, false, false, false, false, false, false, false, false, false, false, false, false, false, false, false, false, false, false, false, false, false, false, false, false, false, false, false, false, false, false, false, false, false, false, false, false, false, false, false, false, false, false, false, false, false, false, false, false, false, false, false, false, false, false, false, false, false, false, false, false, false, false, false, false, false, false, false, false, false, false, false, false, false, false, false, false, false, false, false, false, false, false, false, false, false, false, false, false, false, false, false, false, false, false, false, false, false, false, false, false, false, false, false, false, false, false, false, false, false, false, false, false, false, false, false, false, false, false, false, false, false, false, false, false, false, false, false]"
      - "decl f27: <45>"
      - "  retn []"
      - "decl f28: <46>"
      - "  retn [0, 0, 0, 0, 0, 0, 0, 0, 0, 0, 0, 0, 0, 0, 0, 0, 0, 0, 0, 0, 0, 0, 0, 0, 0, 0, 0, 0, 0, 0, 0, 0]"
      - "decl f29: <47>"
      - "  retn []"
      - "decl f30: <48>"
      - "  retn [false, false, false, false, false, false, false, false, false, false, false, false, false, false, false, false, false, false, false, false, false, false, false, false, false, false, false, false, false, false, false, false, false, false, false, false, false, false, false, false, false, false, false, false, false, false, false, false, false, false, false, false, false, false, false, false, false, false, false, false, false, false, false, false, false, false, false, false, false, false, false, false, false, false, false, false, false, false, false, false, false, false, false, false, false, false, false, false, false, false, false, false, false, false, false, false, false, false, false, false, false, false, false, false, false, false, false, false, false, false, false, false, false, false, false, false, false, false, false, false, false, false, false, false, false, false, false, false, false, false, false, false, false, false, false, false, false, false, false, false, false, false, false, false, false, false, false, false, false, false, false, false, false, false, false, false, false, false, false, false, false, false, false, false, false, false, false, false, false, false, false, false, false, false, false, false, false, false, false, false, false, false, false, false, false, false, false, false, false, false, false, false, false, false, false, false, false, false, false, false, false, false, false, false, false, false, false, false, false, false, false, false, false, false, false, false, false, false, false, false, false, false, false, false, false, false, false, false, false, false, false, false, false, false, false, false, false, false, false, false, false, false, false, false, false, false, false, false, false, false, false, false, false]"
      - "decl f31: <49>"
      - "  retn []"
      - "decl f32: <50>"
      - "  retn [0, 0, 0, 0, 0, 0, 0, 0, 0, 0, 0, 0, 0, 0, 0, 0, 0, 0, 0, 0, 0, 0, 0, 0, 0, 0, 0, 0, 0, 0, 0, 0]"
      - "decl f33: <51>"
      - "  retn []"
      - "decl f34: <52>"
      - "  retn [false, false, false, false, false, false, false, false, false, false, false, false, false, false, false, false, false, false, false, false, false, false, false, false, false, false, false, false, false, false, false, false, false, false, false, false, false, false, false, false, false, false, false, false, false, false, false, false, false, false, false, false, false, false, false, false, false, false, false, false, false, false, false, false, false, false, false, false, false, false, false, false, false, false, false, false, false, false, false, false, false, false, false, false, false, false, false, false, false, false, false, false, false, false, false, false, false, false, false, false, false, false, false, false, false, false, false, false, false, false, false, false, false, false, false, false, false, false, false, false, false, false, false, false, false, false, false, false, false, false, false, false, false, false, false, false, false, false, false, false, false, false, false, false, false, false, false, false, false, false, false, false, false, false, false, false, false, false, false, false, false, false, false, false, false, false, false, false, false, false, false, false, false, false, false, false, false, false, false, false, false, false, false, false, false, false, false, false, false, false, false, false, false, false, false, false, false, false, false, false, false, false, false, false, false, false, false, false, false, false, false, false, false, false, false, false, false, false, false, false, false, false, false, false, false, false, false, false, false, false, false, false, false, false, false, false, false, false, false, false, false, false, false, false, false, false, false, false, false, false, false, false, false, false, false, false, false, false, false, false, false, false, false, false, false, false, false, false, false, false, false, false, false, false, false, false, false, false, false, false, false, false, false, false, false, false, false, false, false, false, false, false, false, false, false, false, false, false, false, false, false, false, false, false, false, false, false, false, false, false, false, false, false, false, false, false, false, false, false, false, false, false, false, false, false, false, false, false, false, false, false, false, false, false, false, false, false, false, false, false, false, false, false, false, false, false, false, false, false, false, false, false, false, false, false, false, false, false, false, false, false, false, false, false, false, false, false, false, false, false, false, false, false, false, false, false, false, false, false, false, false, false, false, false, false, false, false, false, false, false, false, false, false, false, false, false, false, false, false, false, false, false, false, false, false, false, false, false, false, false, false, false, false, false, false, false, false, false, false, false, false, false, false, false, false, false, false, false, false, false, false, false, false, false, false, false, false, false, false, false, false, false, false, false, false, false, false, false, false, false, false, false, false, false, false, false, false, false, false, false, false, false, false, false, false, false, false, false, false, false, false, false, false, false, false, false, false, false, false, false, false, false, false, false, false, false, false, false, false, false, false, false, false, false, false, false, false, false, false, false, false, false, false, false, false, false]"
      - "decl f35: <53>"
      - "  retn []group"
      - "decl f36: <54>"
      - "  retn [0, 0, 0, 0, 0, 0, 0, 0, 0, 0, 0, 0, 0, 0, 0, 0, 0, 0, 0, 0, 0, 0, 0, 0, 0, 0, 0, 0, 0, 0, 0, 0, 0, 0, 0, 0, 0, 0, 0, 0, 0, 0, 0, 0, 0, 0, 0, 0, 0, 0, 0, 0, 0, 0, 0, 0, 0, 0, 0, 0, 0, 0, 0, 0]"
      - "decl f37: <55>"
      - "  retn []group"
      - "decl f38: <56>"
      - "  retn [false, false, false, false, false, false, false, false, false, false, false, false, false, false, false, false, false, false, false, false, false, false, false, false, false, false, false, false, false, false, false, false, false, false, false, false, false, false, false, false, false, false, false, false, false, false, false, false, false, false, false, false, false, false, false, false, false, false, false, false, false, false, false, false, false, false, false, false, false, false, false, false, false, false, false, false, false, false, false, false, false, false, false, false, false, false, false, false, false, false, false, false, false, false, false, false, false, false, false, false, false, false, false, false, false, false, false, false, false, false, false, false, false, false, false, false, false, false, false, false, false, false, false, false, false, false, false, false, false, false, false, false, false, false, false, false, false, false, false, false, false, false, false, false, false, false, false, false, false, false, false, false, false, false, false, false, false, false, false, false, false, false, false, false, false, false, false, false, false, false, false, false, false, false, false, false, false, false, false, false, false, false, false, false, false, false, false, false, false, false, false, false, false, false, false, false, false, false, false, false, false, false, false, false, false, false, false, false, false, false, false, false, false, false, false, false, false, false, false, false, false, false, false, false, false, false, false, false, false, false, false, false, false, false, false, false, false, false, false, false, false, false, false, false, false, false, false, false, false, false, false, false, false, false, false, false, false, false, false, false, false, false, false, false, false, false, false, false, false, false, false, false, false, false, false, false, false, false, false, false, false, false, false, false, false, false, false, false, false, false, false, false, false, false, false, false, false, false, false, false, false, false, false, false, false, false, false, false, false, false, false, false, false, false, false, false, false, false, false, false, false, false, false, false, false, false, false, false, false, false, false, false, false, false, false, false, false, false, false, false, false, false, false, false, false, false, false, false, false, false, false, false, false, false, false, false, false, false, false, false, false, false, false, false, false, false, false, false, false, false, false, false, false, false, false, false, false, false, false, false, false, false, false, false, false, false, false, false, false, false, false, false, false, false, false, false, false, false, false, false, false, false, false, false, false, false, false, false, false, false, false, false, false, false, false, false, false, false, false, false, false, false, false, false, false, false, false, false, false, false, false, false, false, false, false, false, false, false, false, false, false, false, false, false, false, false, false, false, false, false, false, false, false, false, false, false, false, false, false, false, false, false, false, false, false, false, false, false, false, false, false, false, false, false, false, false, false, false, false, false, false, false, false, false, false, false, false, false, false, false, false, false, false, false, false, false, false, false, false, false, false, false, false, false, false, false]"
      - "decl f39: <57>"
      - "  retn []group"
      - "decl f40: <58>"
      - "  retn [0, 0, 0, 0, 0, 0, 0, 0, 0, 0, 0, 0, 0, 0, 0, 0, 0, 0, 0, 0, 0, 0, 0, 0, 0, 0, 0, 0, 0, 0, 0, 0, 0, 0, 0, 0, 0, 0, 0, 0, 0, 0, 0, 0, 0, 0, 0, 0, 0, 0, 0, 0, 0, 0, 0, 0, 0, 0, 0, 0, 0, 0, 0, 0]"
      - "decl f41: <59>"
      - "  retn []group"
      - "decl f42: <60>"
      - "  retn [false, false, false, false, false, false, false, false]"
      - "decl f43: <61>"
      - "  retn 0"
      - "decl f44: <62>"
      - "  retn [0]"
      - "decl f45: <63>"
      - "  retn 0"
      - "decl f46: <64>"
      - "  retn [false, false, false, false, false, false, false, false]"
      - "decl f47: <65>"
      - "  retn 0"
      - "decl f48: <66>"
      - "  retn [0]"
      - "decl f49: <67>"
      - "  retn 0"
      - "decl f50: <68>"
      - "  retn [false, false, false, false, false, false, false, false, false, false, false, false, false, false, false, false]"
      - "decl f51: <69>"
      - "  retn 0"
      - "decl f52: <70>"
      - "  retn [0, 0]"
      - "decl f53: <71>"
      - "  retn 0"
      - "decl f54: <72>"
      - "  retn [false, false, false, false, false, false, false, false, false, false, false, false, false, false, false, false]"
      - "decl f55: <73>"
      - "  retn 0"
      - "decl f56: <74>"
      - "  retn [0, 0]"
      - "decl f57: <75>"
      - "  retn 0"
      - "decl f58: <76>"
      - "  retn [false, false, false, false, false, false, false, false, false, false, false, false, false, false, false, false, false, false, false, false, false, false, false, false, false, false, false, false, false, false, false, false]"
      - "decl f59: <77>"
      - "  retn 0"
      - "decl f60: <78>"
      - "  retn [0, 0, 0, 0]"
      - "decl f61: <79>"
      - "  retn 0"
      - "decl f62: <80>"
      - "  retn [false, false, false, false, false, false, false, false, false, false, false, false, false, false, false, false, false, false, false, false, false, false, false, false, false, false, false, false, false, false, false, false]"
      - "decl f63: <81>"
      - "  retn 0"
      - "decl f64: <82>"
      - "  retn [0, 0, 0, 0]"
      - "decl f65: <83>"
      - "  retn 0"
      - "decl f66: <84>"
      - "  retn [false, false, false, false, false, false, false, false, false, false, false, false, false, false, false, false, false, false, false, false, false, false, false, false, false, false, false, false, false, false, false, false, false, false, false, false, false, false, false, false, false, false, false, false, false, false, false, false, false, false, false, false, false, false, false, false, false, false, false, false, false, false, false, false]"
      - "decl f67: <85>"
      - "  retn 0"
      - "decl f68: <86>"
      - "  retn [0, 0, 0, 0, 0, 0, 0, 0]"
      - "decl f69: <87>"
      - "  retn 0"
      - "decl f70: <88>"
      - "  retn [false, false, false, false, false, false, false, false, false, false, false, false, false, false, false, false, false, false, false, false, false, false, false, false, false, false, false, false, false, false, false, false, false, false, false, false, false, false, false, false, false, false, false, false, false, false, false, false, false, false, false, false, false, false, false, false, false, false, false, false, false, false, false, false]"
      - "decl f71: <89>"
      - "  retn 0"
      - "decl f72: <90>"
      - "  retn [0, 0, 0, 0, 0, 0, 0, 0]"
      - "decl f73: <91>"
      - "  retn 0"
      - "decl f74: <92>"
      - "  retn [false, false, false, false, false, false, false, false, false, false, false, false, false, false, false, false, false, false, false, false, false, false, false, false, false, false, false, false, false, false, false, false, false, false, false, false, false, false, false, false, false, false, false, false, false, false, false, false, false, false, false, false, false, false, false, false, false, false, false, false, false, false, false, false, false, false, false, false, false, false, false, false, false, false, false, false, false, false, false, false, false, false, false, false, false, false, false, false, false, false, false, false, false, false, false, false, false, false, false, false, false, false, false, false, false, false, false, false, false, false, false, false, false, false, false, false, false, false, false, false, false, false, false, false, false, false, false, false]"
      - "decl f75: <93>"
      - "  retn 0"
      - "decl f76: <94>"
      - "  retn [0, 0, 0, 0, 0, 0, 0, 0, 0, 0, 0, 0, 0, 0, 0, 0]"
      - "decl f77: <95>"
      - "  retn 0"
      - "decl f78: <96>"
      - "  retn [false, false, false, false, false, false, false, false, false, false, false, false, false, false, false, false, false, false, false, false, false, false, false, false, false, false, false, false, false, false, false, false, false, false, false, false, false, false, false, false, false, false, false, false, false, false, false, false, false, false, false, false, false, false, false, false, false, false, false, false, false, false, false, false, false, false, false, false, false, false, false, false, false, false, false, false, false, false, false, false, false, false, false, false, false, false, false, false, false, false, false, false, false, false, false, false, false, false, false, false, false, false, false, false, false, false, false, false, false, false, false, false, false, false, false, false, false, false, false, false, false, false, false, false, false, false, false, false]"
      - "decl f79: <97>"
      - "  retn 0"
      - "decl f80: <98>"
      - "  retn [0, 0, 0, 0, 0, 0, 0, 0, 0, 0, 0, 0, 0, 0, 0, 0]"
      - "decl f81: <99>"
      - "  retn 0"
      - "decl f82: <100>"
      - "  retn [false, false, false, false, false, false, false, false]"
      - "decl f83: <101>"
      - "  retn 0"
      - "decl f84: <102>"
      - "  retn [0]"
      - "decl f85: <103>"
      - "  retn 0"
      - "decl f86: <104>"
      - "  retn [false, false, false, false, false, false, false, false]"
      - "decl f87: <105>"
      - "  retn 0"
      - "decl f88: <106>"
      - "  retn [0]"
      - "decl f89: <107>"
      - "  retn 0"
      - "decl f90: <108>"
      - "  retn [false, false, false, false, false, false, false, false, false, false, false, false, false, false, false, false]"
      - "decl f91: <109>"
      - "  retn 0"
      - "decl f92: <110>"
      - "  retn [0, 0]"
      - "decl f93: <111>"
      - "  retn 0"
      - "decl f94: <112>"
      - "  retn [false, false, false, false, false, false, false, false, false, false, false, false, false, false, false, false]"
      - "decl f95: <113>"
      - "  retn 0"
      - "decl f96: <114>"
      - "  retn [0, 0]"
      - "decl f97: <115>"
      - "  retn 0"
      - "decl f98: <116>"
      - "  retn [false, false, false, false, false, false, false, false, false, false, false, false, false, false, false, false, false, false, false, false, false, false, false, false, false, false, false, false, false, false, false, false]"
      - "decl f99: <117>"
      - "  retn 0"
      - "decl f100: <118>"
      - "  retn [0, 0, 0, 0]"
      - "decl f101: <119>"
      - "  retn 0"
      - "decl f102: <120>"
      - "  retn [false, false, false, false, false, false, false, false, false, false, false, false, false, false, false, false, false, false, false, false, false, false, false, false, false, false, false, false, false, false, false, false]"
      - "decl f103: <121>"
      - "  retn 0"
      - "decl f104: <122>"
      - "  retn [0, 0, 0, 0]"
      - "decl f105: <123>"
      - "  retn 0"
      - "decl f106: <124>"
      - "  retn [false, false, false, false, false, false, false, false, false, false, false, false, false, false, false, false, false, false, false, false, false, false, false, false, false, false, false, false, false, false, false, false, false, false, false, false, false, false, false, false, false, false, false, false, false, false, false, false, false, false, false, false, false, false, false, false, false, false, false, false, false, false, false, false]"
      - "decl f107: <125>"
      - "  retn 0"
      - "decl f108: <126>"
      - "  retn [0, 0, 0, 0, 0, 0, 0, 0]"
      - "decl f109: <127>"
      - "  retn 0"
      - "decl f110: <128>"
      - "  retn [false, false, false, false, false, false, false, false, false, false, false, false, false, false, false, false, false, false, false, false, false, false, false, false, false, false, false, false, false, false, false, false, false, false, false, false, false, false, false, false, false, false, false, false, false, false, false, false, false, false, false, false, false, false, false, false, false, false, false, false, false, false, false, false]"
      - "decl f111: <129>"
      - "  retn 0"
      - "decl f112: <130>"
      - "  retn [0, 0, 0, 0, 0, 0, 0, 0]"
      - "decl f113: <131>"
      - "  retn 0"
      - "decl f114: <132>"
      - "  retn [false, false, false, false, false, false, false, false, false, false, false, false, false, false, false, false, false, false, false, false, false, false, false, false, false, false, false, false, false, false, false, false, false, false, false, false, false, false, false, false, false, false, false, false, false, false, false, false, false, false, false, false, false, false, false, false, false, false, false, false, false, false, false, false, false, false, false, false, false, false, false, false, false, false, false, false, false, false, false, false, false, false, false, false, false, false, false, false, false, false, false, false, false, false, false, false, false, false, false, false, false, false, false, false, false, false, false, false, false, false, false, false, false, false, false, false, false, false, false, false, false, false, false, false, false, false, false, false]"
      - "decl f115: <133>"
      - "  retn 0"
      - "decl f116: <134>"
      - "  retn [0, 0, 0, 0, 0, 0, 0, 0, 0, 0, 0, 0, 0, 0, 0, 0]"
      - "decl f117: <135>"
      - "  retn 0"
      - "decl f118: <136>"
      - "  retn [false, false, false, false, false, false, false, false, false, false, false, false, false, false, false, false, false, false, false, false, false, false, false, false, false, false, false, false, false, false, false, false, false, false, false, false, false, false, false, false, false, false, false, false, false, false, false, false, false, false, false, false, false, false, false, false, false, false, false, false, false, false, false, false, false, false, false, false, false, false, false, false, false, false, false, false, false, false, false, false, false, false, false, false, false, false, false, false, false, false, false, false, false, false, false, false, false, false, false, false, false, false, false, false, false, false, false, false, false, false, false, false, false, false, false, false, false, false, false, false, false, false, false, false, false, false, false, false]"
      - "decl f119: <137>"
      - "  retn 0"
      - "decl f120: <138>"
      - "  retn [0, 0, 0, 0, 0, 0, 0, 0, 0, 0, 0, 0, 0, 0, 0, 0]"
      - "decl f121: <139>"
      - "  retn 0"
      - ""
    output:
      - input_file: input/dummy.in
        output:
          registers:
            r0:
              type: bool
              value: "true"
<<<<<<< HEAD
    initial_ast: a6833b4eb3ede4c9e1a01602b375adca2df8bfecaa9f008399fd655696bb4fce
    imports_resolved_ast: 13130ca87b9f131987d0fcba1e4ddfe6faf7061b01e9ca809440deb72fd6d700
    canonicalized_ast: 8f48ed067616021933797fb2d4459cac11f2b086c10c1a4348a197927088fa64
    type_inferenced_ast: a3ad424bce322891b4da5f34c7d6eb3786ad75b4ed8b86e59e5b913d3b92a0b4
=======
    initial_ast: eb9350a99339855b2922d55a0d198c65fe69c412a3f7ab4e5190833de04b6c0b
    imports_resolved_ast: a64cee155d21236f157e93fcbdfb3456d95ad5537caeeb9af2e7901f6ffc4e45
    canonicalized_ast: eb2e019547554a7197aa18dc07cc75e61fc5fdeff9e310d40206ef46c21da3fa
    type_inferenced_ast: 59b2e9661647c000f1e828f3e89fc62f276cf1300e05ff72842b2d5255ab9d0b
>>>>>>> d621ee72
<|MERGE_RESOLUTION|>--- conflicted
+++ resolved
@@ -287,14 +287,7 @@
             r0:
               type: bool
               value: "true"
-<<<<<<< HEAD
-    initial_ast: a6833b4eb3ede4c9e1a01602b375adca2df8bfecaa9f008399fd655696bb4fce
-    imports_resolved_ast: 13130ca87b9f131987d0fcba1e4ddfe6faf7061b01e9ca809440deb72fd6d700
-    canonicalized_ast: 8f48ed067616021933797fb2d4459cac11f2b086c10c1a4348a197927088fa64
-    type_inferenced_ast: a3ad424bce322891b4da5f34c7d6eb3786ad75b4ed8b86e59e5b913d3b92a0b4
-=======
-    initial_ast: eb9350a99339855b2922d55a0d198c65fe69c412a3f7ab4e5190833de04b6c0b
-    imports_resolved_ast: a64cee155d21236f157e93fcbdfb3456d95ad5537caeeb9af2e7901f6ffc4e45
-    canonicalized_ast: eb2e019547554a7197aa18dc07cc75e61fc5fdeff9e310d40206ef46c21da3fa
-    type_inferenced_ast: 59b2e9661647c000f1e828f3e89fc62f276cf1300e05ff72842b2d5255ab9d0b
->>>>>>> d621ee72
+    initial_ast: 42cefa216f579bd68c853bbf595224ad35d7fce2235a0bfaaa7e72ae0552b7af
+    imports_resolved_ast: 34f9d7c3d8453527ad9a5a0d9e55ba1fc4e1eccbfa8c88304bd1c63721e2eb6a
+    canonicalized_ast: 2c337304837224129c7891b010f1ae96a038e87918016153240a2172670e9c34
+    type_inferenced_ast: 3f6ab9ffd0448c11882f45ba791806bec61d1541a9f2ad70b79c8328ee9d6a75