--- conflicted
+++ resolved
@@ -265,14 +265,7 @@
             r0:
               type: u32
               value: "100"
-<<<<<<< HEAD
-    initial_ast: 03e5c9f4da18109e2793674d46a0117b1f005f35b9a6c5b3a0cdd5eadd5781f0
-    imports_resolved_ast: 16b2cc598c858fd5cec7f90156a5386ca8e4dc2debac3dded0fe4de82108b583
-    canonicalized_ast: 16b2cc598c858fd5cec7f90156a5386ca8e4dc2debac3dded0fe4de82108b583
-    type_inferenced_ast: 20d79e9ff1ce72f96985d8509cac79752bec48bb708c913d0e3fbf2838dae915
-=======
-    initial_ast: 2215f8f187d874224c9eaa612caf9e3ce897e9831f795a8bdf8ab0ffd6041718
-    imports_resolved_ast: 24d3c881d9782662ae594e9cfe4528cc2fd70add18f552d0c48ed9e9b15715a0
-    canonicalized_ast: 24d3c881d9782662ae594e9cfe4528cc2fd70add18f552d0c48ed9e9b15715a0
-    type_inferenced_ast: 4ce637f9d22d73a97a8c7b6007916ebccc2a095f8b148c96aa448676554f1951
->>>>>>> 03f78d56
+    initial_ast: 9809ad5658f9a70578f36361d4b0298723d408d6b250e0b22055811775c8aff2
+    imports_resolved_ast: cc244d941a036f6c19be2acfdcb391d80228c9de69b8a55af931399807ef3bdb
+    canonicalized_ast: cc244d941a036f6c19be2acfdcb391d80228c9de69b8a55af931399807ef3bdb
+    type_inferenced_ast: a1236a5196ff483485a6621f01062ce090365dd35c17bf34d15d12308730508a