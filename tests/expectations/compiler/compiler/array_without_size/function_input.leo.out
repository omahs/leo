---
namespace: Compile
expectation: Pass
outputs:
  - circuit:
      num_public_variables: 0
      num_private_variables: 2
      num_constraints: 2
      at: 401937c524c61a28b4fab76d7a1f85bb628850012af62362a0922610372faf92
      bt: cdf9a9cee4f2edf55111a95ae60bde9801080f6bde638a5c79273a39a2f9f7f5
      ct: 643d5437104296e21d906ecb15b2c96ad278f20cfc4af53b12bb6069bd853726
    ir:
      - "decl f0: <0>"
      - "  store &v1, ((v0), (), (), ())"
      - "  call &v3, f1, [1, 2, 3, 4]"
      - "  eq &v4, v3, 1"
      - "  eq &v5, v4, v2"
      - "  retn v5"
      - "decl f1: <6>"
      - "  aget &v7, v6, 0"
      - "  retn v7"
      - "decl f2: <8>"
      - "  retn [false, false, false, false, false, false, false, false, false, false, false, false, false, false, false, false, false, false, false, false, false, false, false, false, false, false, false, false, false, false, false, false, false, false, false, false, false, false, false, false, false, false, false, false, false, false, false, false, false, false, false, false, false, false, false, false, false, false, false, false, false, false, false, false, false, false, false, false, false, false, false, false, false, false, false, false, false, false, false, false, false, false, false, false, false, false, false, false, false, false, false, false, false, false, false, false, false, false, false, false, false, false, false, false, false, false, false, false, false, false, false, false, false, false, false, false, false, false, false, false, false, false, false, false, false, false, false, false, false, false, false, false, false, false, false, false, false, false, false, false, false, false, false, false, false, false, false, false, false, false, false, false, false, false, false, false, false, false, false, false, false, false, false, false, false, false, false, false, false, false, false, false, false, false, false, false, false, false, false, false, false, false, false, false, false, false, false, false, false, false, false, false, false, false, false, false, false, false, false, false, false, false, false, false, false, false, false, false, false, false, false, false, false, false, false, false, false, false, false, false, false, false, false, false, false, false, false, false, false, false, false, false, false, false, false, false, false, false, false, false, false, false, false, false, false, false, false, false, false, false, false, false, false, false, false, false]"
      - "decl f3: <9>"
      - "  retn aleo1qnr4dkkvkgfqph0vzc3y6z2eu975wnpz2925ntjccd5cfqxtyu8sta57j8"
      - "decl f4: <10>"
      - "  retn [0, 0, 0, 0, 0, 0, 0, 0, 0, 0, 0, 0, 0, 0, 0, 0, 0, 0, 0, 0, 0, 0, 0, 0, 0, 0, 0, 0, 0, 0, 0, 0]"
      - "decl f5: <11>"
      - "  retn aleo1qnr4dkkvkgfqph0vzc3y6z2eu975wnpz2925ntjccd5cfqxtyu8sta57j8"
      - "decl f6: <12>"
      - "  retn [false, false, false, false, false, false, false, false, false, false, false, false, false, false, false, false, false, false, false, false, false, false, false, false, false, false, false, false, false, false, false, false, false, false, false, false, false, false, false, false, false, false, false, false, false, false, false, false, false, false, false, false, false, false, false, false, false, false, false, false, false, false, false, false, false, false, false, false, false, false, false, false, false, false, false, false, false, false, false, false, false, false, false, false, false, false, false, false, false, false, false, false, false, false, false, false, false, false, false, false, false, false, false, false, false, false, false, false, false, false, false, false, false, false, false, false, false, false, false, false, false, false, false, false, false, false, false, false, false, false, false, false, false, false, false, false, false, false, false, false, false, false, false, false, false, false, false, false, false, false, false, false, false, false, false, false, false, false, false, false, false, false, false, false, false, false, false, false, false, false, false, false, false, false, false, false, false, false, false, false, false, false, false, false, false, false, false, false, false, false, false, false, false, false, false, false, false, false, false, false, false, false, false, false, false, false, false, false, false, false, false, false, false, false, false, false, false, false, false, false, false, false, false, false, false, false, false, false, false, false, false, false, false, false, false, false, false, false, false, false, false, false, false, false, false, false, false, false, false, false, false, false, false, false, false, false]"
      - "decl f7: <13>"
      - "  retn aleo1qnr4dkkvkgfqph0vzc3y6z2eu975wnpz2925ntjccd5cfqxtyu8sta57j8"
      - "decl f8: <14>"
      - "  retn [0, 0, 0, 0, 0, 0, 0, 0, 0, 0, 0, 0, 0, 0, 0, 0, 0, 0, 0, 0, 0, 0, 0, 0, 0, 0, 0, 0, 0, 0, 0, 0]"
      - "decl f9: <15>"
      - "  retn aleo1qnr4dkkvkgfqph0vzc3y6z2eu975wnpz2925ntjccd5cfqxtyu8sta57j8"
      - "decl f10: <16>"
      - "  retn [false]"
      - "decl f11: <17>"
      - "  retn false"
      - "decl f12: <18>"
      - "  retn [0]"
      - "decl f13: <19>"
      - "  retn false"
      - "decl f14: <20>"
      - "  retn [false]"
      - "decl f15: <21>"
      - "  retn false"
      - "decl f16: <22>"
      - "  retn [0]"
      - "decl f17: <23>"
      - "  retn false"
      - "decl f18: <24>"
      - "  retn [false, false, false, false, false, false, false, false, false, false, false, false, false, false, false, false, false, false, false, false, false, false, false, false, false, false, false, false, false, false, false, false, false, false, false, false, false, false, false, false, false, false, false, false, false, false, false, false, false, false, false, false, false, false, false, false, false, false, false, false, false, false, false, false, false, false, false, false, false, false, false, false, false, false, false, false, false, false, false, false, false, false, false, false, false, false, false, false, false, false, false, false, false, false, false, false, false, false, false, false, false, false, false, false, false, false, false, false, false, false, false, false, false, false, false, false, false, false, false, false, false, false, false, false, false, false, false, false, false, false, false, false, false, false, false, false, false, false, false, false, false, false, false, false, false, false, false, false, false, false, false, false, false, false, false, false, false, false, false, false, false, false, false, false, false, false, false, false, false, false, false, false, false, false, false, false, false, false, false, false, false, false, false, false, false, false, false, false, false, false, false, false, false, false, false, false, false, false, false, false, false, false, false, false, false, false, false, false, false, false, false, false, false, false, false, false, false, false, false, false, false, false, false, false, false, false, false, false, false, false, false, false, false, false, false, false, false, false, false, false, false, false, false, false, false, false, false, false, false, false, false, false, false]"
      - "decl f19: <25>"
      - "  retn 'a'"
      - "decl f20: <26>"
      - "  retn [0, 0, 0, 0, 0, 0, 0, 0, 0, 0, 0, 0, 0, 0, 0, 0, 0, 0, 0, 0, 0, 0, 0, 0, 0, 0, 0, 0, 0, 0, 0, 0]"
      - "decl f21: <27>"
      - "  retn 'a'"
      - "decl f22: <28>"
      - "  retn [false, false, false, false, false, false, false, false, false, false, false, false, false, false, false, false, false, false, false, false, false, false, false, false, false, false, false, false, false, false, false, false, false, false, false, false, false, false, false, false, false, false, false, false, false, false, false, false, false, false, false, false, false, false, false, false, false, false, false, false, false, false, false, false, false, false, false, false, false, false, false, false, false, false, false, false, false, false, false, false, false, false, false, false, false, false, false, false, false, false, false, false, false, false, false, false, false, false, false, false, false, false, false, false, false, false, false, false, false, false, false, false, false, false, false, false, false, false, false, false, false, false, false, false, false, false, false, false, false, false, false, false, false, false, false, false, false, false, false, false, false, false, false, false, false, false, false, false, false, false, false, false, false, false, false, false, false, false, false, false, false, false, false, false, false, false, false, false, false, false, false, false, false, false, false, false, false, false, false, false, false, false, false, false, false, false, false, false, false, false, false, false, false, false, false, false, false, false, false, false, false, false, false, false, false, false, false, false, false, false, false, false, false, false, false, false, false, false, false, false, false, false, false, false, false, false, false, false, false, false, false, false, false, false, false, false, false, false, false, false, false, false, false, false, false, false, false, false, false, false, false, false, false]"
      - "decl f23: <29>"
      - "  retn 'a'"
      - "decl f24: <30>"
      - "  retn [0, 0, 0, 0, 0, 0, 0, 0, 0, 0, 0, 0, 0, 0, 0, 0, 0, 0, 0, 0, 0, 0, 0, 0, 0, 0, 0, 0, 0, 0, 0, 0]"
      - "decl f25: <31>"
      - "  retn 'a'"
      - "decl f26: <32>"
      - "  retn [false, false, false, false, false, false, false, false, false, false, false, false, false, false, false, false, false, false, false, false, false, false, false, false, false, false, false, false, false, false, false, false, false, false, false, false, false, false, false, false, false, false, false, false, false, false, false, false, false, false, false, false, false, false, false, false, false, false, false, false, false, false, false, false, false, false, false, false, false, false, false, false, false, false, false, false, false, false, false, false, false, false, false, false, false, false, false, false, false, false, false, false, false, false, false, false, false, false, false, false, false, false, false, false, false, false, false, false, false, false, false, false, false, false, false, false, false, false, false, false, false, false, false, false, false, false, false, false, false, false, false, false, false, false, false, false, false, false, false, false, false, false, false, false, false, false, false, false, false, false, false, false, false, false, false, false, false, false, false, false, false, false, false, false, false, false, false, false, false, false, false, false, false, false, false, false, false, false, false, false, false, false, false, false, false, false, false, false, false, false, false, false, false, false, false, false, false, false, false, false, false, false, false, false, false, false, false, false, false, false, false, false, false, false, false, false, false, false, false, false, false, false, false, false, false, false, false, false, false, false, false, false, false, false, false, false, false, false, false, false, false, false, false, false, false, false, false, false, false, false, false, false, false]"
      - "decl f27: <33>"
      - "  retn []"
      - "decl f28: <34>"
      - "  retn [0, 0, 0, 0, 0, 0, 0, 0, 0, 0, 0, 0, 0, 0, 0, 0, 0, 0, 0, 0, 0, 0, 0, 0, 0, 0, 0, 0, 0, 0, 0, 0]"
      - "decl f29: <35>"
      - "  retn []"
      - "decl f30: <36>"
      - "  retn [false, false, false, false, false, false, false, false, false, false, false, false, false, false, false, false, false, false, false, false, false, false, false, false, false, false, false, false, false, false, false, false, false, false, false, false, false, false, false, false, false, false, false, false, false, false, false, false, false, false, false, false, false, false, false, false, false, false, false, false, false, false, false, false, false, false, false, false, false, false, false, false, false, false, false, false, false, false, false, false, false, false, false, false, false, false, false, false, false, false, false, false, false, false, false, false, false, false, false, false, false, false, false, false, false, false, false, false, false, false, false, false, false, false, false, false, false, false, false, false, false, false, false, false, false, false, false, false, false, false, false, false, false, false, false, false, false, false, false, false, false, false, false, false, false, false, false, false, false, false, false, false, false, false, false, false, false, false, false, false, false, false, false, false, false, false, false, false, false, false, false, false, false, false, false, false, false, false, false, false, false, false, false, false, false, false, false, false, false, false, false, false, false, false, false, false, false, false, false, false, false, false, false, false, false, false, false, false, false, false, false, false, false, false, false, false, false, false, false, false, false, false, false, false, false, false, false, false, false, false, false, false, false, false, false, false, false, false, false, false, false, false, false, false, false, false, false, false, false, false, false, false, false]"
      - "decl f31: <37>"
      - "  retn []"
      - "decl f32: <38>"
      - "  retn [0, 0, 0, 0, 0, 0, 0, 0, 0, 0, 0, 0, 0, 0, 0, 0, 0, 0, 0, 0, 0, 0, 0, 0, 0, 0, 0, 0, 0, 0, 0, 0]"
      - "decl f33: <39>"
      - "  retn []"
      - "decl f34: <40>"
      - "  retn [false, false, false, false, false, false, false, false, false, false, false, false, false, false, false, false, false, false, false, false, false, false, false, false, false, false, false, false, false, false, false, false, false, false, false, false, false, false, false, false, false, false, false, false, false, false, false, false, false, false, false, false, false, false, false, false, false, false, false, false, false, false, false, false, false, false, false, false, false, false, false, false, false, false, false, false, false, false, false, false, false, false, false, false, false, false, false, false, false, false, false, false, false, false, false, false, false, false, false, false, false, false, false, false, false, false, false, false, false, false, false, false, false, false, false, false, false, false, false, false, false, false, false, false, false, false, false, false, false, false, false, false, false, false, false, false, false, false, false, false, false, false, false, false, false, false, false, false, false, false, false, false, false, false, false, false, false, false, false, false, false, false, false, false, false, false, false, false, false, false, false, false, false, false, false, false, false, false, false, false, false, false, false, false, false, false, false, false, false, false, false, false, false, false, false, false, false, false, false, false, false, false, false, false, false, false, false, false, false, false, false, false, false, false, false, false, false, false, false, false, false, false, false, false, false, false, false, false, false, false, false, false, false, false, false, false, false, false, false, false, false, false, false, false, false, false, false, false, false, false, false, false, false, false, false, false, false, false, false, false, false, false, false, false, false, false, false, false, false, false, false, false, false, false, false, false, false, false, false, false, false, false, false, false, false, false, false, false, false, false, false, false, false, false, false, false, false, false, false, false, false, false, false, false, false, false, false, false, false, false, false, false, false, false, false, false, false, false, false, false, false, false, false, false, false, false, false, false, false, false, false, false, false, false, false, false, false, false, false, false, false, false, false, false, false, false, false, false, false, false, false, false, false, false, false, false, false, false, false, false, false, false, false, false, false, false, false, false, false, false, false, false, false, false, false, false, false, false, false, false, false, false, false, false, false, false, false, false, false, false, false, false, false, false, false, false, false, false, false, false, false, false, false, false, false, false, false, false, false, false, false, false, false, false, false, false, false, false, false, false, false, false, false, false, false, false, false, false, false, false, false, false, false, false, false, false, false, false, false, false, false, false, false, false, false, false, false, false, false, false, false, false, false, false, false, false, false, false, false, false, false, false, false, false, false, false, false, false, false, false, false, false, false, false, false, false, false, false, false, false, false, false, false, false, false, false, false, false, false, false, false, false, false, false, false, false, false, false, false, false, false, false, false, false, false, false]"
      - "decl f35: <41>"
      - "  retn []group"
      - "decl f36: <42>"
      - "  retn [0, 0, 0, 0, 0, 0, 0, 0, 0, 0, 0, 0, 0, 0, 0, 0, 0, 0, 0, 0, 0, 0, 0, 0, 0, 0, 0, 0, 0, 0, 0, 0, 0, 0, 0, 0, 0, 0, 0, 0, 0, 0, 0, 0, 0, 0, 0, 0, 0, 0, 0, 0, 0, 0, 0, 0, 0, 0, 0, 0, 0, 0, 0, 0]"
      - "decl f37: <43>"
      - "  retn []group"
      - "decl f38: <44>"
      - "  retn [false, false, false, false, false, false, false, false, false, false, false, false, false, false, false, false, false, false, false, false, false, false, false, false, false, false, false, false, false, false, false, false, false, false, false, false, false, false, false, false, false, false, false, false, false, false, false, false, false, false, false, false, false, false, false, false, false, false, false, false, false, false, false, false, false, false, false, false, false, false, false, false, false, false, false, false, false, false, false, false, false, false, false, false, false, false, false, false, false, false, false, false, false, false, false, false, false, false, false, false, false, false, false, false, false, false, false, false, false, false, false, false, false, false, false, false, false, false, false, false, false, false, false, false, false, false, false, false, false, false, false, false, false, false, false, false, false, false, false, false, false, false, false, false, false, false, false, false, false, false, false, false, false, false, false, false, false, false, false, false, false, false, false, false, false, false, false, false, false, false, false, false, false, false, false, false, false, false, false, false, false, false, false, false, false, false, false, false, false, false, false, false, false, false, false, false, false, false, false, false, false, false, false, false, false, false, false, false, false, false, false, false, false, false, false, false, false, false, false, false, false, false, false, false, false, false, false, false, false, false, false, false, false, false, false, false, false, false, false, false, false, false, false, false, false, false, false, false, false, false, false, false, false, false, false, false, false, false, false, false, false, false, false, false, false, false, false, false, false, false, false, false, false, false, false, false, false, false, false, false, false, false, false, false, false, false, false, false, false, false, false, false, false, false, false, false, false, false, false, false, false, false, false, false, false, false, false, false, false, false, false, false, false, false, false, false, false, false, false, false, false, false, false, false, false, false, false, false, false, false, false, false, false, false, false, false, false, false, false, false, false, false, false, false, false, false, false, false, false, false, false, false, false, false, false, false, false, false, false, false, false, false, false, false, false, false, false, false, false, false, false, false, false, false, false, false, false, false, false, false, false, false, false, false, false, false, false, false, false, false, false, false, false, false, false, false, false, false, false, false, false, false, false, false, false, false, false, false, false, false, false, false, false, false, false, false, false, false, false, false, false, false, false, false, false, false, false, false, false, false, false, false, false, false, false, false, false, false, false, false, false, false, false, false, false, false, false, false, false, false, false, false, false, false, false, false, false, false, false, false, false, false, false, false, false, false, false, false, false, false, false, false, false, false, false, false, false, false, false, false, false, false, false, false, false, false, false, false, false, false, false, false, false, false, false, false, false, false, false, false, false, false, false, false, false, false]"
      - "decl f39: <45>"
      - "  retn []group"
      - "decl f40: <46>"
      - "  retn [0, 0, 0, 0, 0, 0, 0, 0, 0, 0, 0, 0, 0, 0, 0, 0, 0, 0, 0, 0, 0, 0, 0, 0, 0, 0, 0, 0, 0, 0, 0, 0, 0, 0, 0, 0, 0, 0, 0, 0, 0, 0, 0, 0, 0, 0, 0, 0, 0, 0, 0, 0, 0, 0, 0, 0, 0, 0, 0, 0, 0, 0, 0, 0]"
      - "decl f41: <47>"
      - "  retn []group"
      - "decl f42: <48>"
      - "  retn [false, false, false, false, false, false, false, false]"
      - "decl f43: <49>"
      - "  retn 0"
      - "decl f44: <50>"
      - "  retn [0]"
      - "decl f45: <51>"
      - "  retn 0"
      - "decl f46: <52>"
      - "  retn [false, false, false, false, false, false, false, false]"
      - "decl f47: <53>"
      - "  retn 0"
      - "decl f48: <54>"
      - "  retn [0]"
      - "decl f49: <55>"
      - "  retn 0"
      - "decl f50: <56>"
      - "  retn [false, false, false, false, false, false, false, false, false, false, false, false, false, false, false, false]"
      - "decl f51: <57>"
      - "  retn 0"
      - "decl f52: <58>"
      - "  retn [0, 0]"
      - "decl f53: <59>"
      - "  retn 0"
      - "decl f54: <60>"
      - "  retn [false, false, false, false, false, false, false, false, false, false, false, false, false, false, false, false]"
      - "decl f55: <61>"
      - "  retn 0"
      - "decl f56: <62>"
      - "  retn [0, 0]"
      - "decl f57: <63>"
      - "  retn 0"
      - "decl f58: <64>"
      - "  retn [false, false, false, false, false, false, false, false, false, false, false, false, false, false, false, false, false, false, false, false, false, false, false, false, false, false, false, false, false, false, false, false]"
      - "decl f59: <65>"
      - "  retn 0"
      - "decl f60: <66>"
      - "  retn [0, 0, 0, 0]"
      - "decl f61: <67>"
      - "  retn 0"
      - "decl f62: <68>"
      - "  retn [false, false, false, false, false, false, false, false, false, false, false, false, false, false, false, false, false, false, false, false, false, false, false, false, false, false, false, false, false, false, false, false]"
      - "decl f63: <69>"
      - "  retn 0"
      - "decl f64: <70>"
      - "  retn [0, 0, 0, 0]"
      - "decl f65: <71>"
      - "  retn 0"
      - "decl f66: <72>"
      - "  retn [false, false, false, false, false, false, false, false, false, false, false, false, false, false, false, false, false, false, false, false, false, false, false, false, false, false, false, false, false, false, false, false, false, false, false, false, false, false, false, false, false, false, false, false, false, false, false, false, false, false, false, false, false, false, false, false, false, false, false, false, false, false, false, false]"
      - "decl f67: <73>"
      - "  retn 0"
      - "decl f68: <74>"
      - "  retn [0, 0, 0, 0, 0, 0, 0, 0]"
      - "decl f69: <75>"
      - "  retn 0"
      - "decl f70: <76>"
      - "  retn [false, false, false, false, false, false, false, false, false, false, false, false, false, false, false, false, false, false, false, false, false, false, false, false, false, false, false, false, false, false, false, false, false, false, false, false, false, false, false, false, false, false, false, false, false, false, false, false, false, false, false, false, false, false, false, false, false, false, false, false, false, false, false, false]"
      - "decl f71: <77>"
      - "  retn 0"
      - "decl f72: <78>"
      - "  retn [0, 0, 0, 0, 0, 0, 0, 0]"
      - "decl f73: <79>"
      - "  retn 0"
      - "decl f74: <80>"
      - "  retn [false, false, false, false, false, false, false, false, false, false, false, false, false, false, false, false, false, false, false, false, false, false, false, false, false, false, false, false, false, false, false, false, false, false, false, false, false, false, false, false, false, false, false, false, false, false, false, false, false, false, false, false, false, false, false, false, false, false, false, false, false, false, false, false, false, false, false, false, false, false, false, false, false, false, false, false, false, false, false, false, false, false, false, false, false, false, false, false, false, false, false, false, false, false, false, false, false, false, false, false, false, false, false, false, false, false, false, false, false, false, false, false, false, false, false, false, false, false, false, false, false, false, false, false, false, false, false, false]"
      - "decl f75: <81>"
      - "  retn 0"
      - "decl f76: <82>"
      - "  retn [0, 0, 0, 0, 0, 0, 0, 0, 0, 0, 0, 0, 0, 0, 0, 0]"
      - "decl f77: <83>"
      - "  retn 0"
      - "decl f78: <84>"
      - "  retn [false, false, false, false, false, false, false, false, false, false, false, false, false, false, false, false, false, false, false, false, false, false, false, false, false, false, false, false, false, false, false, false, false, false, false, false, false, false, false, false, false, false, false, false, false, false, false, false, false, false, false, false, false, false, false, false, false, false, false, false, false, false, false, false, false, false, false, false, false, false, false, false, false, false, false, false, false, false, false, false, false, false, false, false, false, false, false, false, false, false, false, false, false, false, false, false, false, false, false, false, false, false, false, false, false, false, false, false, false, false, false, false, false, false, false, false, false, false, false, false, false, false, false, false, false, false, false, false]"
      - "decl f79: <85>"
      - "  retn 0"
      - "decl f80: <86>"
      - "  retn [0, 0, 0, 0, 0, 0, 0, 0, 0, 0, 0, 0, 0, 0, 0, 0]"
      - "decl f81: <87>"
      - "  retn 0"
      - "decl f82: <88>"
      - "  retn [false, false, false, false, false, false, false, false]"
      - "decl f83: <89>"
      - "  retn 0"
      - "decl f84: <90>"
      - "  retn [0]"
      - "decl f85: <91>"
      - "  retn 0"
      - "decl f86: <92>"
      - "  retn [false, false, false, false, false, false, false, false]"
      - "decl f87: <93>"
      - "  retn 0"
      - "decl f88: <94>"
      - "  retn [0]"
      - "decl f89: <95>"
      - "  retn 0"
      - "decl f90: <96>"
      - "  retn [false, false, false, false, false, false, false, false, false, false, false, false, false, false, false, false]"
      - "decl f91: <97>"
      - "  retn 0"
      - "decl f92: <98>"
      - "  retn [0, 0]"
      - "decl f93: <99>"
      - "  retn 0"
      - "decl f94: <100>"
      - "  retn [false, false, false, false, false, false, false, false, false, false, false, false, false, false, false, false]"
      - "decl f95: <101>"
      - "  retn 0"
      - "decl f96: <102>"
      - "  retn [0, 0]"
      - "decl f97: <103>"
      - "  retn 0"
      - "decl f98: <104>"
      - "  retn [false, false, false, false, false, false, false, false, false, false, false, false, false, false, false, false, false, false, false, false, false, false, false, false, false, false, false, false, false, false, false, false]"
      - "decl f99: <105>"
      - "  retn 0"
      - "decl f100: <106>"
      - "  retn [0, 0, 0, 0]"
      - "decl f101: <107>"
      - "  retn 0"
      - "decl f102: <108>"
      - "  retn [false, false, false, false, false, false, false, false, false, false, false, false, false, false, false, false, false, false, false, false, false, false, false, false, false, false, false, false, false, false, false, false]"
      - "decl f103: <109>"
      - "  retn 0"
      - "decl f104: <110>"
      - "  retn [0, 0, 0, 0]"
      - "decl f105: <111>"
      - "  retn 0"
      - "decl f106: <112>"
      - "  retn [false, false, false, false, false, false, false, false, false, false, false, false, false, false, false, false, false, false, false, false, false, false, false, false, false, false, false, false, false, false, false, false, false, false, false, false, false, false, false, false, false, false, false, false, false, false, false, false, false, false, false, false, false, false, false, false, false, false, false, false, false, false, false, false]"
      - "decl f107: <113>"
      - "  retn 0"
      - "decl f108: <114>"
      - "  retn [0, 0, 0, 0, 0, 0, 0, 0]"
      - "decl f109: <115>"
      - "  retn 0"
      - "decl f110: <116>"
      - "  retn [false, false, false, false, false, false, false, false, false, false, false, false, false, false, false, false, false, false, false, false, false, false, false, false, false, false, false, false, false, false, false, false, false, false, false, false, false, false, false, false, false, false, false, false, false, false, false, false, false, false, false, false, false, false, false, false, false, false, false, false, false, false, false, false]"
      - "decl f111: <117>"
      - "  retn 0"
      - "decl f112: <118>"
      - "  retn [0, 0, 0, 0, 0, 0, 0, 0]"
      - "decl f113: <119>"
      - "  retn 0"
      - "decl f114: <120>"
      - "  retn [false, false, false, false, false, false, false, false, false, false, false, false, false, false, false, false, false, false, false, false, false, false, false, false, false, false, false, false, false, false, false, false, false, false, false, false, false, false, false, false, false, false, false, false, false, false, false, false, false, false, false, false, false, false, false, false, false, false, false, false, false, false, false, false, false, false, false, false, false, false, false, false, false, false, false, false, false, false, false, false, false, false, false, false, false, false, false, false, false, false, false, false, false, false, false, false, false, false, false, false, false, false, false, false, false, false, false, false, false, false, false, false, false, false, false, false, false, false, false, false, false, false, false, false, false, false, false, false]"
      - "decl f115: <121>"
      - "  retn 0"
      - "decl f116: <122>"
      - "  retn [0, 0, 0, 0, 0, 0, 0, 0, 0, 0, 0, 0, 0, 0, 0, 0]"
      - "decl f117: <123>"
      - "  retn 0"
      - "decl f118: <124>"
      - "  retn [false, false, false, false, false, false, false, false, false, false, false, false, false, false, false, false, false, false, false, false, false, false, false, false, false, false, false, false, false, false, false, false, false, false, false, false, false, false, false, false, false, false, false, false, false, false, false, false, false, false, false, false, false, false, false, false, false, false, false, false, false, false, false, false, false, false, false, false, false, false, false, false, false, false, false, false, false, false, false, false, false, false, false, false, false, false, false, false, false, false, false, false, false, false, false, false, false, false, false, false, false, false, false, false, false, false, false, false, false, false, false, false, false, false, false, false, false, false, false, false, false, false, false, false, false, false, false, false]"
      - "decl f119: <125>"
      - "  retn 0"
      - "decl f120: <126>"
      - "  retn [0, 0, 0, 0, 0, 0, 0, 0, 0, 0, 0, 0, 0, 0, 0, 0]"
      - "decl f121: <127>"
      - "  retn 0"
      - ""
    output:
      - input_file: input/dummy.in
        output:
          registers:
            r0:
              type: bool
              value: "true"
<<<<<<< HEAD
    initial_ast: fc0b8e8756df4d913d628979980ff716b3dfd58f1790437407bb35ed6ae378c4
    imports_resolved_ast: 2f432ab60a404230efb027eed61e6471245d38cd3077d5cf9cd5f792858ab016
    canonicalized_ast: 2f432ab60a404230efb027eed61e6471245d38cd3077d5cf9cd5f792858ab016
    type_inferenced_ast: 32c79e4e5785015d1f97d8c046a4208fd855a245cca3ab6423e9e33e47721e90
=======
    initial_ast: a7c722d52cbbeac4b2e27e9b0775b133e0565bd13218522f69cf0aa3ce220e8f
    imports_resolved_ast: 0541fb2560fc5dac8d31e5dcf7bfe2db225cb7d9738346180f4eda1772729840
    canonicalized_ast: 0541fb2560fc5dac8d31e5dcf7bfe2db225cb7d9738346180f4eda1772729840
    type_inferenced_ast: 258c985621340c7f40192cdd387717be982c93e4e805e6e68c16c0b31bdae9c8
>>>>>>> d621ee72
<|MERGE_RESOLUTION|>--- conflicted
+++ resolved
@@ -267,14 +267,7 @@
             r0:
               type: bool
               value: "true"
-<<<<<<< HEAD
-    initial_ast: fc0b8e8756df4d913d628979980ff716b3dfd58f1790437407bb35ed6ae378c4
-    imports_resolved_ast: 2f432ab60a404230efb027eed61e6471245d38cd3077d5cf9cd5f792858ab016
-    canonicalized_ast: 2f432ab60a404230efb027eed61e6471245d38cd3077d5cf9cd5f792858ab016
-    type_inferenced_ast: 32c79e4e5785015d1f97d8c046a4208fd855a245cca3ab6423e9e33e47721e90
-=======
-    initial_ast: a7c722d52cbbeac4b2e27e9b0775b133e0565bd13218522f69cf0aa3ce220e8f
-    imports_resolved_ast: 0541fb2560fc5dac8d31e5dcf7bfe2db225cb7d9738346180f4eda1772729840
-    canonicalized_ast: 0541fb2560fc5dac8d31e5dcf7bfe2db225cb7d9738346180f4eda1772729840
-    type_inferenced_ast: 258c985621340c7f40192cdd387717be982c93e4e805e6e68c16c0b31bdae9c8
->>>>>>> d621ee72
+    initial_ast: f49689cb38e8bb0a46a2f3985f5316c5bd910cbdaaf618d59b8c71b4bfe3fd20
+    imports_resolved_ast: b435bb0c55a237005d5065d92fe9ee0a50b48b970d4713757bc2259263e5603f
+    canonicalized_ast: b435bb0c55a237005d5065d92fe9ee0a50b48b970d4713757bc2259263e5603f
+    type_inferenced_ast: 8030c46352634b09d80b849fcd95f7ffa92eed68e00be9b243051073c24c2467