--- conflicted
+++ resolved
@@ -285,15 +285,10 @@
     | value
     | expression_unary // must be defined below value to avoid conflicts with negative values
     | expression_postfix
-<<<<<<< HEAD
     | value
     | identifier
 }
-=======
-    | identifier
-}
-
->>>>>>> e84aa7b7
+
 expression_tuple = _{ (expression ~ ("," ~ expression)*)? }
 
 // Declared in expressions/expression.rs
