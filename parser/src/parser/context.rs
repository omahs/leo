--- conflicted
+++ resolved
@@ -154,11 +154,7 @@
                 }
                 _ => GroupCoordinate::SignLow,
             },
-<<<<<<< HEAD
             Token::Underscore => GroupCoordinate::Inferred,
-=======
-            Token::Ident(x) if x.as_ref() == "_" => GroupCoordinate::Inferred,
->>>>>>> f6e60234
             Token::Int(value) => GroupCoordinate::Number(value.clone(), token.span.clone()),
             _ => return None,
         })
