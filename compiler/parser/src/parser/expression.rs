// Copyright (C) 2019-2022 Aleo Systems Inc.
// This file is part of the Leo library.

// The Leo library is free software: you can redistribute it and/or modify
// it under the terms of the GNU General Public License as published by
// the Free Software Foundation, either version 3 of the License, or
// (at your option) any later version.

// The Leo library is distributed in the hope that it will be useful,
// but WITHOUT ANY WARRANTY; without even the implied warranty of
// MERCHANTABILITY or FITNESS FOR A PARTICULAR PURPOSE. See the
// GNU General Public License for more details.

// You should have received a copy of the GNU General Public License
// along with the Leo library. If not, see <https://www.gnu.org/licenses/>.

use super::*;

use leo_errors::{ParserError, Result};

const INT_TYPES: &[Token] = &[
    Token::I8,
    Token::I16,
    Token::I32,
    Token::I64,
    Token::I128,
    Token::U8,
    Token::U16,
    Token::U32,
    Token::U64,
    Token::U128,
    Token::Field,
    Token::Group,
    Token::Scalar,
];

impl ParserContext<'_> {
    /// Returns an [`Expression`] AST node if the next token is an expression.
    /// Includes circuit init expressions.
    pub(crate) fn parse_expression(&mut self) -> Result<Expression> {
        // Store current parser state.
        let prior_fuzzy_state = self.disallow_circuit_construction;

        // Allow circuit init expressions.
        self.disallow_circuit_construction = false;

        // Parse expression.
        let result = self.parse_conditional_expression();

        // Restore prior parser state.
        self.disallow_circuit_construction = prior_fuzzy_state;

        result
    }

    /// Returns an [`Expression`] AST node if the next tokens represent
    /// a ternary expression. May or may not include circuit init expressions.
    ///
    /// Otherwise, tries to parse the next token using [`parse_disjunctive_expression`].
    pub(super) fn parse_conditional_expression(&mut self) -> Result<Expression> {
        // Try to parse the next expression. Try BinaryOperation::Or.
        let mut expr = self.parse_disjunctive_expression()?;

        // Parse the rest of the ternary expression.
        if self.eat(&Token::Question) {
            let if_true = self.parse_expression()?;
            self.expect(&Token::Colon)?;
            let if_false = self.parse_conditional_expression()?;
            expr = Expression::Ternary(TernaryExpression {
                span: expr.span() + if_false.span(),
                condition: Box::new(expr),
                if_true: Box::new(if_true),
                if_false: Box::new(if_false),
            });
        }
        Ok(expr)
    }

    /// Constructs a binary expression `left op right`.
    fn bin_expr(left: Expression, right: Expression, op: BinaryOperation) -> Expression {
        Expression::Binary(BinaryExpression {
            span: left.span() + right.span(),
            op,
            left: Box::new(left),
            right: Box::new(right),
        })
    }

    /// Parses a left-associative binary expression `<left> token <right>` using `f` for left/right.
    /// The `token` is translated to `op` in the AST.
    fn parse_bin_expr(
        &mut self,
        tokens: &[Token],
        mut f: impl FnMut(&mut Self) -> Result<Expression>,
    ) -> Result<Expression> {
        let mut expr = f(self)?;
        while let Some(op) = self.eat_bin_op(tokens) {
            expr = Self::bin_expr(expr, f(self)?, op);
        }
        Ok(expr)
    }

    /// Returns an [`Expression`] AST node if the next tokens represent
    /// a binary or expression.
    ///
    /// Otherwise, tries to parse the next token using [`parse_conjunctive_expression`].
    fn parse_disjunctive_expression(&mut self) -> Result<Expression> {
        self.parse_bin_expr(&[Token::Or], Self::parse_conjunctive_expression)
    }

    /// Returns an [`Expression`] AST node if the next tokens represent a
    /// binary and expression.
    ///
    /// Otherwise, tries to parse the next token using [`parse_equality_expression`].
    fn parse_conjunctive_expression(&mut self) -> Result<Expression> {
        self.parse_bin_expr(&[Token::And], Self::parse_equality_expression)
    }

    /// Eats one of binary operators matching any in `tokens`.
    fn eat_bin_op(&mut self, tokens: &[Token]) -> Option<BinaryOperation> {
        self.eat_any(tokens).then(|| match &self.prev_token.token {
            Token::Eq => BinaryOperation::Eq,
            Token::NotEq => BinaryOperation::Ne,
            Token::Lt => BinaryOperation::Lt,
            Token::LtEq => BinaryOperation::Le,
            Token::Gt => BinaryOperation::Gt,
            Token::GtEq => BinaryOperation::Ge,
            Token::Add => BinaryOperation::Add,
            Token::Minus => BinaryOperation::Sub,
            Token::Mul => BinaryOperation::Mul,
            Token::Div => BinaryOperation::Div,
            Token::Or => BinaryOperation::Or,
            Token::And => BinaryOperation::And,
            Token::Exp => BinaryOperation::Pow,
            _ => unreachable!("`eat_bin_op` shouldn't produce this"),
        })
    }

    /// Returns an [`Expression`] AST node if the next tokens represent a
    /// binary equals or not equals expression.
    ///
    /// Otherwise, tries to parse the next token using [`parse_ordering_expression`].
    fn parse_equality_expression(&mut self) -> Result<Expression> {
        let mut expr = self.parse_ordering_expression()?;
        if let Some(op) = self.eat_bin_op(&[Token::Eq, Token::NotEq]) {
            let right = self.parse_ordering_expression()?;
            expr = Self::bin_expr(expr, right, op);
        }
        Ok(expr)
    }

    /// Returns an [`Expression`] AST node if the next tokens represent a
    /// binary relational expression: less than, less than or equals, greater than, greater than or equals.
    ///
    /// Otherwise, tries to parse the next token using [`parse_additive_expression`].
    fn parse_ordering_expression(&mut self) -> Result<Expression> {
        let mut expr = self.parse_additive_expression()?;
        if let Some(op) = self.eat_bin_op(&[Token::Lt, Token::LtEq, Token::Gt, Token::GtEq]) {
            let right = self.parse_additive_expression()?;
            expr = Self::bin_expr(expr, right, op);
        }
        Ok(expr)
    }

    /// Returns an [`Expression`] AST node if the next tokens represent a
    /// binary addition or subtraction expression.
    ///
<<<<<<< HEAD
    /// Otherwise, tries to parse the next token using [`parse_mul_div_pow_expression`].
    fn parse_additive_expression(&mut self) -> Result<Expression> {
=======
    /// Otherwise, tries to parse the next token using [`parse_multiplicative_expression`].
    pub fn parse_additive_expression(&mut self) -> Result<Expression> {
>>>>>>> a6dd490a
        self.parse_bin_expr(&[Token::Add, Token::Minus], Self::parse_multiplicative_expression)
    }

    /// Returns an [`Expression`] AST node if the next tokens represent a
    /// binary multiplication, division, or modulus expression.
    ///
    /// Otherwise, tries to parse the next token using [`parse_exponential_expression`].
    fn parse_multiplicative_expression(&mut self) -> Result<Expression> {
        self.parse_bin_expr(&[Token::Mul, Token::Div], Self::parse_exponential_expression)
    }

    /// Returns an [`Expression`] AST node if the next tokens represent a
    /// binary exponentiation expression.
    ///
    /// Otherwise, tries to parse the next token using [`parse_unary_expression`].
    fn parse_exponential_expression(&mut self) -> Result<Expression> {
        let mut expr = self.parse_unary_expression()?;

        if let Some(op) = self.eat_bin_op(&[Token::Exp]) {
            let right = self.parse_exponential_expression()?;
            expr = Self::bin_expr(expr, right, op);
        }

        Ok(expr)
    }

    /// Returns an [`Expression`] AST node if the next tokens represent a
    /// unary not, negate, or bitwise not expression.
    ///
    /// Otherwise, tries to parse the next token using [`parse_postfix_expression`].
    pub(super) fn parse_unary_expression(&mut self) -> Result<Expression> {
        let mut ops = Vec::new();
        while self.eat_any(&[Token::Not, Token::Minus]) {
            let operation = match self.prev_token.token {
                Token::Not => UnaryOperation::Not,
                Token::Minus => UnaryOperation::Negate,
                _ => unreachable!("parse_unary_expression_ shouldn't produce this"),
            };
            ops.push((operation, self.prev_token.span));
        }
        let mut inner = self.parse_postfix_expression()?;
        for (op, op_span) in ops.into_iter().rev() {
            inner = Expression::Unary(UnaryExpression {
                span: op_span + inner.span(),
                op,
                inner: Box::new(inner),
            });
        }
        Ok(inner)
    }

    /// Returns an [`Expression`] AST node if the next tokens represent an
    /// array access, circuit member access, function call, or static function call expression.
    ///
    /// Otherwise, tries to parse the next token using [`parse_primary_expression`].
    fn parse_postfix_expression(&mut self) -> Result<Expression> {
        // We don't directly parse named-type's and Identifier's here as
        // the ABNF states. Rather the primary expression already
        // handle those. The ABNF is more specific for language reasons.
        let mut expr = self.parse_primary_expression()?;
        loop {
            if self.eat(&Token::Dot) {
                let curr = &self.token;
                return Err(ParserError::unexpected_str(&curr.token, "int or ident", curr.span).into());
            }

            if !self.check(&Token::LeftParen) {
                break;
            }

            let (arguments, _, span) = self.parse_paren_comma_list(|p| p.parse_expression().map(Some))?;
            expr = Expression::Call(CallExpression {
                span: expr.span() + span,
                function: Box::new(expr),
                arguments,
            });
        }
        Ok(expr)
    }

    /// Returns an [`Expression`] AST node if the next tokens represent a
    /// tuple initialization expression or an affine group literal.
    fn parse_tuple_expression(&mut self) -> Result<Expression> {
        if let Some(gt) = self.eat_group_partial().transpose()? {
            return Ok(Expression::Value(ValueExpression::Group(Box::new(GroupValue::Tuple(
                gt,
            )))));
        }

        let (mut tuple, trailing, span) = self.parse_paren_comma_list(|p| p.parse_expression().map(Some))?;

        if !trailing && tuple.len() == 1 {
            Ok(tuple.remove(0))
        } else {
            Err(ParserError::unexpected("A tuple expression.", "A valid expression.", span).into())
        }
    }

    /// Returns a reference to the next token if it is a [`GroupCoordinate`], or [None] if
    /// the next token is not a [`GroupCoordinate`].
    fn peek_group_coordinate(&self, dist: &mut usize) -> Option<GroupCoordinate> {
        let (advanced, gc) = self.look_ahead(*dist, |t0| match &t0.token {
            Token::Add => Some((1, GroupCoordinate::SignHigh)),
            Token::Minus => self.look_ahead(*dist + 1, |t1| match &t1.token {
                Token::Int(value) => Some((2, GroupCoordinate::Number(format!("-{}", value), t1.span))),
                _ => Some((1, GroupCoordinate::SignLow)),
            }),
            Token::Underscore => Some((1, GroupCoordinate::Inferred)),
            Token::Int(value) => Some((1, GroupCoordinate::Number(value.clone(), t0.span))),
            _ => None,
        })?;
        *dist += advanced;
        Some(gc)
    }

    /// Removes the next two tokens if they are a pair of [`GroupCoordinate`] and returns them,
    /// or [None] if the next token is not a [`GroupCoordinate`].
    fn eat_group_partial(&mut self) -> Option<Result<GroupTuple>> {
        assert!(self.check(&Token::LeftParen)); // `(`.

        // Peek at first gc.
        let start_span = &self.token.span;
        let mut dist = 1; // 0th is `(` so 1st is first gc's start.
        let first_gc = self.peek_group_coordinate(&mut dist)?;

        let check_ahead = |d, token: &_| self.look_ahead(d, |t| (&t.token == token).then(|| t.span));

        // Peek at `,`.
        check_ahead(dist, &Token::Comma)?;
        dist += 1; // Standing at `,` so advance one for next gc's start.

        // Peek at second gc.
        let second_gc = self.peek_group_coordinate(&mut dist)?;

        // Peek at `)`.
        let right_paren_span = check_ahead(dist, &Token::RightParen)?;
        dist += 1; // Standing at `)` so advance one for 'group'.

        // Peek at `group`.
        let end_span = check_ahead(dist, &Token::Group)?;
        dist += 1; // Standing at `)` so advance one for 'group'.

        let gt = GroupTuple {
            span: start_span + &end_span,
            x: first_gc,
            y: second_gc,
        };

        // Eat everything so that this isn't just peeking.
        for _ in 0..dist {
            self.bump();
        }

        if let Err(e) = assert_no_whitespace(right_paren_span, end_span, &format!("({},{})", gt.x, gt.y), "group") {
            return Some(Err(e));
        }

        Some(Ok(gt))
    }

    /// Returns an [`Expression`] AST node if the next token is a primary expression:
    /// - Literals: field, group, unsigned integer, signed integer, boolean, address
    /// - Aggregate types: array, tuple
    /// - Identifiers: variables, keywords
    /// - self
    ///
    /// Returns an expression error if the token cannot be matched.
    fn parse_primary_expression(&mut self) -> Result<Expression> {
        if let Token::LeftParen = self.token.token {
            return self.parse_tuple_expression();
        }

        let SpannedToken { token, span } = self.token.clone();
        self.bump();

        Ok(match token {
            Token::Int(value) => {
                let suffix_span = self.token.span;
                let full_span = span + suffix_span;
                let assert_no_whitespace = |x| assert_no_whitespace(span, suffix_span, &value, x);
                match self.eat_any(INT_TYPES).then(|| &self.prev_token.token) {
                    // Literal followed by `field`, e.g., `42field`.
                    Some(Token::Field) => {
                        assert_no_whitespace("field")?;
                        Expression::Value(ValueExpression::Field(value, full_span))
                    }
                    // Literal followed by `group`, e.g., `42group`.
                    Some(Token::Group) => {
                        assert_no_whitespace("group")?;
                        Expression::Value(ValueExpression::Group(Box::new(GroupValue::Single(value, full_span))))
                    }
                    // Literal followed by `scalar` e.g., `42scalar`.
                    Some(Token::Scalar) => {
                        assert_no_whitespace("scalar")?;
                        Expression::Value(ValueExpression::Scalar(value, full_span))
                    }
                    // Literal followed by other type suffix, e.g., `42u8`.
                    Some(suffix) => {
                        assert_no_whitespace(&suffix.to_string())?;
                        let int_ty = Self::token_to_int_type(suffix).expect("unknown int type token");
                        Expression::Value(ValueExpression::Integer(int_ty, value, full_span))
                    }
                    None => return Err(ParserError::implicit_values_not_allowed(value, span).into()),
                }
            }
            Token::True => Expression::Value(ValueExpression::Boolean("true".into(), span)),
            Token::False => Expression::Value(ValueExpression::Boolean("false".into(), span)),
            Token::AddressLit(value) => Expression::Value(ValueExpression::Address(value, span)),
            Token::StringLit(value) => Expression::Value(ValueExpression::String(value, span)),
            Token::Ident(name) => {
                let ident = Identifier { name, span };
                Expression::Identifier(ident)
            }
            t if crate::type_::TYPE_TOKENS.contains(&t) => Expression::Identifier(Identifier {
                name: t.keyword_to_symbol().unwrap(),
                span,
            }),
            token => {
                return Err(ParserError::unexpected_str(token, "expression", span).into());
            }
        })
    }
}

fn assert_no_whitespace(left_span: Span, right_span: Span, left: &str, right: &str) -> Result<()> {
    if left_span.hi != right_span.lo {
        let error_span = Span::new(left_span.hi, right_span.lo); // The span between them.
        return Err(ParserError::unexpected_whitespace(left, right, error_span).into());
    }

    Ok(())
}<|MERGE_RESOLUTION|>--- conflicted
+++ resolved
@@ -165,13 +165,8 @@
     /// Returns an [`Expression`] AST node if the next tokens represent a
     /// binary addition or subtraction expression.
     ///
-<<<<<<< HEAD
     /// Otherwise, tries to parse the next token using [`parse_mul_div_pow_expression`].
     fn parse_additive_expression(&mut self) -> Result<Expression> {
-=======
-    /// Otherwise, tries to parse the next token using [`parse_multiplicative_expression`].
-    pub fn parse_additive_expression(&mut self) -> Result<Expression> {
->>>>>>> a6dd490a
         self.parse_bin_expr(&[Token::Add, Token::Minus], Self::parse_multiplicative_expression)
     }
 
