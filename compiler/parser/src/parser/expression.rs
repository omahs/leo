// Copyright (C) 2019-2022 Aleo Systems Inc.
// This file is part of the Leo library.

// The Leo library is free software: you can redistribute it and/or modify
// it under the terms of the GNU General Public License as published by
// the Free Software Foundation, either version 3 of the License, or
// (at your option) any later version.

// The Leo library is distributed in the hope that it will be useful,
// but WITHOUT ANY WARRANTY; without even the implied warranty of
// MERCHANTABILITY or FITNESS FOR A PARTICULAR PURPOSE. See the
// GNU General Public License for more details.

// You should have received a copy of the GNU General Public License
// along with the Leo library. If not, see <https://www.gnu.org/licenses/>.

use std::cell::RefCell;

use super::*;

use leo_errors::{ParserError, Result};
use leo_span::sym;

const INT_TYPES: &[Token] = &[
    Token::I8,
    Token::I16,
    Token::I32,
    Token::I64,
    Token::I128,
    Token::U8,
    Token::U16,
    Token::U32,
    Token::U64,
    Token::U128,
    Token::Field,
    Token::Group,
];

impl ParserContext<'_> {
    ///
    /// Returns an [`Expression`] AST node if the next token is an expression.
    /// Includes circuit init expressions.
    ///
    pub fn parse_expression(&mut self) -> Result<Expression> {
        // Store current parser state.
        let prior_fuzzy_state = self.disallow_circuit_construction;

        // Allow circuit init expressions.
        self.disallow_circuit_construction = false;

        // Parse expression.
        let result = self.parse_conditional_expression();

        // Restore prior parser state.
        self.disallow_circuit_construction = prior_fuzzy_state;

        result
    }

    /// Returns an [`Expression`] AST node if the next tokens represent
    /// a ternary expression. May or may not include circuit init expressions.
    ///
    /// Otherwise, tries to parse the next token using [`parse_disjunctive_expression`].
    pub fn parse_conditional_expression(&mut self) -> Result<Expression> {
        // Try to parse the next expression. Try BinaryOperation::Or.
        let mut expr = self.parse_disjunctive_expression()?;

        // Parse the rest of the ternary expression.
        if self.eat(&Token::Question) {
            let if_true = self.parse_expression()?;
            self.expect(&Token::Colon)?;
            let if_false = self.parse_conditional_expression()?;
            expr = Expression::Ternary(TernaryExpression {
                span: expr.span() + if_false.span(),
                condition: Box::new(expr),
                if_true: Box::new(if_true),
                if_false: Box::new(if_false),
            });
        }
        Ok(expr)
    }

    /// Constructs a binary expression `left op right`.
    fn bin_expr(left: Expression, right: Expression, op: BinaryOperation) -> Expression {
        Expression::Binary(BinaryExpression {
            span: left.span() + right.span(),
            op,
            left: Box::new(left),
            right: Box::new(right),
        })
    }

    /// Parses a left-associative binary expression `<left> token <right>` using `f` for left/right.
    /// The `token` is translated to `op` in the AST.
    fn parse_bin_expr(
        &mut self,
        tokens: &[Token],
        mut f: impl FnMut(&mut Self) -> Result<Expression>,
    ) -> Result<Expression> {
        let mut expr = f(self)?;
        while let Some(op) = self.eat_bin_op(tokens) {
            expr = Self::bin_expr(expr, f(self)?, op);
        }
        Ok(expr)
    }

    /// Returns an [`Expression`] AST node if the next tokens represent
    /// a binary or expression.
    ///
    /// Otherwise, tries to parse the next token using [`parse_conjunctive_expression`].
    pub fn parse_disjunctive_expression(&mut self) -> Result<Expression> {
        self.parse_bin_expr(&[Token::Or], Self::parse_conjunctive_expression)
    }

    /// Returns an [`Expression`] AST node if the next tokens represent a
    /// binary and expression.
    ///
    /// Otherwise, tries to parse the next token using [`parse_equality_expression`].
    pub fn parse_conjunctive_expression(&mut self) -> Result<Expression> {
        self.parse_bin_expr(&[Token::And], Self::parse_equality_expression)
    }

    /// Eats one of binary operators matching any in `tokens`.
    fn eat_bin_op(&mut self, tokens: &[Token]) -> Option<BinaryOperation> {
        self.eat_any(tokens).then(|| match &self.prev_token.token {
            Token::Eq => BinaryOperation::Eq,
            Token::NotEq => BinaryOperation::Ne,
            Token::Lt => BinaryOperation::Lt,
            Token::LtEq => BinaryOperation::Le,
            Token::Gt => BinaryOperation::Gt,
            Token::GtEq => BinaryOperation::Ge,
            Token::Add => BinaryOperation::Add,
            Token::Minus => BinaryOperation::Sub,
            Token::Mul => BinaryOperation::Mul,
            Token::Div => BinaryOperation::Div,
            Token::Or => BinaryOperation::Or,
            Token::And => BinaryOperation::And,
            Token::Exp => BinaryOperation::Pow,
            _ => unreachable!("`eat_bin_op` shouldn't produce this"),
        })
    }

    /// Returns an [`Expression`] AST node if the next tokens represent a
    /// binary equals or not equals expression.
    ///
    /// Otherwise, tries to parse the next token using [`parse_ordering_expression`].
    pub fn parse_equality_expression(&mut self) -> Result<Expression> {
        let mut expr = self.parse_ordering_expression()?;
        if let Some(op) = self.eat_bin_op(&[Token::Eq, Token::NotEq]) {
            let right = self.parse_ordering_expression()?;
            expr = Self::bin_expr(expr, right, op);
        }
        Ok(expr)
    }

    /// Returns an [`Expression`] AST node if the next tokens represent a
    /// binary relational expression: less than, less than or equals, greater than, greater than or equals.
    ///
    /// Otherwise, tries to parse the next token using [`parse_shift_expression`].
    pub fn parse_ordering_expression(&mut self) -> Result<Expression> {
        self.parse_bin_expr(
            &[Token::Lt, Token::LtEq, Token::Gt, Token::GtEq],
            Self::parse_additive_expression,
        )
    }

    /// Returns an [`Expression`] AST node if the next tokens represent a
    /// binary addition or subtraction expression.
    ///
    /// Otherwise, tries to parse the next token using [`parse_mul_div_pow_expression`].
    pub fn parse_additive_expression(&mut self) -> Result<Expression> {
        self.parse_bin_expr(&[Token::Add, Token::Minus], Self::parse_multiplicative_expression)
    }

    /// Returns an [`Expression`] AST node if the next tokens represent a
    /// binary multiplication, division, or modulus expression.
    ///
    /// Otherwise, tries to parse the next token using [`parse_exponential_expression`].
    pub fn parse_multiplicative_expression(&mut self) -> Result<Expression> {
        self.parse_bin_expr(&[Token::Mul, Token::Div], Self::parse_exponential_expression)
    }

    /// Returns an [`Expression`] AST node if the next tokens represent a
    /// binary exponentiation expression.
    ///
    /// Otherwise, tries to parse the next token using [`parse_unary_expression`].
    pub fn parse_exponential_expression(&mut self) -> Result<Expression> {
        let mut expr = self.parse_unary_expression()?;

        if let Some(op) = self.eat_bin_op(&[Token::Exp]) {
            let right = self.parse_exponential_expression()?;
            expr = Self::bin_expr(expr, right, op);
        }

        Ok(expr)
    }

    /// Returns an [`Expression`] AST node if the next tokens represent a
    /// unary not, negate, or bitwise not expression.
    ///
    /// Otherwise, tries to parse the next token using [`parse_postfix_expression`].
    pub fn parse_unary_expression(&mut self) -> Result<Expression> {
        let mut ops = Vec::new();
        while self.eat_any(&[Token::Not, Token::Minus]) {
            let operation = match self.prev_token.token {
                Token::Not => UnaryOperation::Not,
                Token::Minus => UnaryOperation::Negate,
                _ => unreachable!("parse_unary_expression_ shouldn't produce this"),
            };
            ops.push((operation, self.prev_token.span.clone()));
        }
        let mut inner = self.parse_postfix_expression()?;
        for (op, op_span) in ops.into_iter().rev() {
            inner = Expression::Unary(UnaryExpression {
                span: &op_span + inner.span(),
                op,
                inner: Box::new(inner),
            });
        }
        Ok(inner)
    }

    /// Returns an [`Expression`] AST node if the next tokens represent an
    /// array access, circuit member access, function call, or static function call expression.
    ///
    /// Otherwise, tries to parse the next token using [`parse_primary_expression`].
    pub fn parse_postfix_expression(&mut self) -> Result<Expression> {
        // We don't directly parse named-type's and Identifier's here as
        // the ABNF states. Rather the primary expression already
        // handle those. The ABNF is more specific for language reasons.
        let mut expr = self.parse_primary_expression()?;
        loop {
            if self.eat(&Token::Dot) {
                let curr = &self.token;
                return Err(ParserError::unexpected_str(&curr.token, "int or ident", &curr.span).into());
            }

<<<<<<< HEAD
                    let left = self.parse_expression()?;
                    if self.eat(Token::DotDot).is_some() {
                        let right = if self.peek_token().as_ref() != &Token::RightSquare {
                            Some(Box::new(self.parse_expression()?))
                        } else {
                            None
                        };

                        let end = self.expect(Token::RightSquare)?;
                        expr = Expression::Access(AccessExpression::ArrayRange(ArrayRangeAccess {
                            span: expr.span() + &end,
                            array: Box::new(expr),
                            left: Some(Box::new(left)),
                            right,
                        }));
                    } else {
                        let end = self.expect(Token::RightSquare)?;
                        expr = Expression::Access(AccessExpression::Array(ArrayAccess {
                            span: expr.span() + &end,
                            array: Box::new(expr),
                            index: Box::new(left),
                        }));
                    }
                }
                Token::Dot => {
                    if let Some(ident) = self.eat_identifier() {
                        expr = Expression::Access(AccessExpression::Member(MemberAccess {
                            span: expr.span() + &ident.span,
                            inner: Box::new(expr),
                            name: ident,
                            type_: None,
                        }));
                    } else if let Some((num, span)) = self.eat_int() {
                        expr = Expression::Access(AccessExpression::Tuple(TupleAccess {
                            span: expr.span() + &span,
                            tuple: Box::new(expr),
                            index: num,
                        }));
                    } else {
                        let next = self.peek()?;
                        return Err(ParserError::unexpected_str(&next.token, "int or ident", &next.span).into());
                    }
                }
                Token::LeftParen => {
                    let mut arguments = Vec::new();
                    let end_span;
                    loop {
                        if let Some(end) = self.eat(Token::RightParen) {
                            end_span = end.span;
                            break;
                        }
                        arguments.push(self.parse_expression()?);
                        if self.eat(Token::Comma).is_none() {
                            end_span = self.expect(Token::RightParen)?;
                            break;
                        }
                    }
                    expr = Expression::Call(CallExpression {
                        span: expr.span() + &end_span,
                        function: Box::new(expr),
                        arguments,
                    });
                }
                Token::DoubleColon => {
                    let ident = self.expect_ident()?;
                    expr = Expression::Access(AccessExpression::Static(StaticAccess {
                        span: expr.span() + &ident.span,
                        inner: Box::new(expr),
                        type_: RefCell::new(Type::Tuple(Vec::new())),
                        name: ident,
                    }));
                }
                _ => unreachable!("parse_postfix_expression_ shouldn't produce this"),
=======
            if !self.check(&Token::LeftParen) {
                break;
>>>>>>> 4617c3ba
            }

            let (arguments, _, span) = self.parse_paren_comma_list(|p| p.parse_expression().map(Some))?;
            expr = Expression::Call(CallExpression {
                span: expr.span() + &span,
                function: Box::new(expr),
                arguments,
            });
        }
        Ok(expr)
    }

    /// Returns an [`Expression`] AST node if the next tokens represent a
    /// tuple initialization expression or an affine group literal.
    pub fn parse_tuple_expression(&mut self) -> Result<Expression> {
        if let Some(gt) = self.eat_group_partial().transpose()? {
            return Ok(Expression::Value(ValueExpression::Group(Box::new(GroupValue::Tuple(
                gt,
            )))));
        }

        let (mut tuple, trailing, span) = self.parse_paren_comma_list(|p| p.parse_expression().map(Some))?;

        if !trailing && tuple.len() == 1 {
            Ok(tuple.remove(0))
        } else {
            Err(ParserError::unexpected("A tuple expression.", "A valid expression.", &span).into())
        }
    }

    /// Returns an [`Expression`] AST node if the next token is a primary expression:
    /// - Literals: field, group, unsigned integer, signed integer, boolean, address
    /// - Aggregate types: array, tuple
    /// - Identifiers: variables, keywords
    /// - self
    ///
    /// Returns an expression error if the token cannot be matched.
    pub fn parse_primary_expression(&mut self) -> Result<Expression> {
        if let Token::LeftParen = self.token.token {
            return self.parse_tuple_expression();
        }

        let SpannedToken { token, span } = self.token.clone();
        self.bump();

        Ok(match token {
            Token::Int(value) => {
                let suffix_span = self.token.span.clone();
                let full_span = &span + &suffix_span;
                let assert_no_whitespace = |x| assert_no_whitespace(&span, &suffix_span, &value, x);
                match self.eat_any(INT_TYPES).then(|| &self.prev_token.token) {
                    // Literal followed by `field`, e.g., `42field`.
                    Some(Token::Field) => {
                        assert_no_whitespace("field")?;
                        Expression::Value(ValueExpression::Field(value, full_span))
                    }
                    // Literal followed by `group`, e.g., `42group`.
                    Some(Token::Group) => {
                        assert_no_whitespace("group")?;
                        Expression::Value(ValueExpression::Group(Box::new(GroupValue::Single(value, full_span))))
                    }
                    // Literal followed by other type suffix, e.g., `42u8`.
                    Some(suffix) => {
                        assert_no_whitespace(&suffix.to_string())?;
                        let int_ty = Self::token_to_int_type(suffix).expect("unknown int type token");
                        Expression::Value(ValueExpression::Integer(int_ty, value, full_span))
                    }
<<<<<<< HEAD
                    None => return Err(ParserError::implicit_values_not_allowed(value, &span).into()),
=======
                    // Just literal and no suffix.
                    None => Expression::Value(ValueExpression::Implicit(value, span)),
>>>>>>> 4617c3ba
                }
            }
            Token::True => Expression::Value(ValueExpression::Boolean("true".into(), span)),
            Token::False => Expression::Value(ValueExpression::Boolean("false".into(), span)),
            Token::AddressLit(value) => Expression::Value(ValueExpression::Address(value, span)),
            Token::CharLit(value) => Expression::Value(ValueExpression::Char(CharValue {
                character: value.into(),
                span,
            })),
            Token::StringLit(value) => Expression::Value(ValueExpression::String(value, span)),
            Token::Ident(name) => {
                let ident = Identifier { name, span };
                Expression::Identifier(ident)
            }
            Token::Input => Expression::Identifier(Identifier { name: sym::input, span }),
            t if crate::type_::TYPE_TOKENS.contains(&t) => Expression::Identifier(Identifier {
                name: t.keyword_to_symbol().unwrap(),
                span,
            }),
            token => {
                return Err(ParserError::unexpected_str(token, "expression", &span).into());
            }
        })
    }
}<|MERGE_RESOLUTION|>--- conflicted
+++ resolved
@@ -13,8 +13,6 @@
 
 // You should have received a copy of the GNU General Public License
 // along with the Leo library. If not, see <https://www.gnu.org/licenses/>.
-
-use std::cell::RefCell;
 
 use super::*;
 
@@ -235,84 +233,8 @@
                 return Err(ParserError::unexpected_str(&curr.token, "int or ident", &curr.span).into());
             }
 
-<<<<<<< HEAD
-                    let left = self.parse_expression()?;
-                    if self.eat(Token::DotDot).is_some() {
-                        let right = if self.peek_token().as_ref() != &Token::RightSquare {
-                            Some(Box::new(self.parse_expression()?))
-                        } else {
-                            None
-                        };
-
-                        let end = self.expect(Token::RightSquare)?;
-                        expr = Expression::Access(AccessExpression::ArrayRange(ArrayRangeAccess {
-                            span: expr.span() + &end,
-                            array: Box::new(expr),
-                            left: Some(Box::new(left)),
-                            right,
-                        }));
-                    } else {
-                        let end = self.expect(Token::RightSquare)?;
-                        expr = Expression::Access(AccessExpression::Array(ArrayAccess {
-                            span: expr.span() + &end,
-                            array: Box::new(expr),
-                            index: Box::new(left),
-                        }));
-                    }
-                }
-                Token::Dot => {
-                    if let Some(ident) = self.eat_identifier() {
-                        expr = Expression::Access(AccessExpression::Member(MemberAccess {
-                            span: expr.span() + &ident.span,
-                            inner: Box::new(expr),
-                            name: ident,
-                            type_: None,
-                        }));
-                    } else if let Some((num, span)) = self.eat_int() {
-                        expr = Expression::Access(AccessExpression::Tuple(TupleAccess {
-                            span: expr.span() + &span,
-                            tuple: Box::new(expr),
-                            index: num,
-                        }));
-                    } else {
-                        let next = self.peek()?;
-                        return Err(ParserError::unexpected_str(&next.token, "int or ident", &next.span).into());
-                    }
-                }
-                Token::LeftParen => {
-                    let mut arguments = Vec::new();
-                    let end_span;
-                    loop {
-                        if let Some(end) = self.eat(Token::RightParen) {
-                            end_span = end.span;
-                            break;
-                        }
-                        arguments.push(self.parse_expression()?);
-                        if self.eat(Token::Comma).is_none() {
-                            end_span = self.expect(Token::RightParen)?;
-                            break;
-                        }
-                    }
-                    expr = Expression::Call(CallExpression {
-                        span: expr.span() + &end_span,
-                        function: Box::new(expr),
-                        arguments,
-                    });
-                }
-                Token::DoubleColon => {
-                    let ident = self.expect_ident()?;
-                    expr = Expression::Access(AccessExpression::Static(StaticAccess {
-                        span: expr.span() + &ident.span,
-                        inner: Box::new(expr),
-                        type_: RefCell::new(Type::Tuple(Vec::new())),
-                        name: ident,
-                    }));
-                }
-                _ => unreachable!("parse_postfix_expression_ shouldn't produce this"),
-=======
             if !self.check(&Token::LeftParen) {
                 break;
->>>>>>> 4617c3ba
             }
 
             let (arguments, _, span) = self.parse_paren_comma_list(|p| p.parse_expression().map(Some))?;
@@ -380,12 +302,7 @@
                         let int_ty = Self::token_to_int_type(suffix).expect("unknown int type token");
                         Expression::Value(ValueExpression::Integer(int_ty, value, full_span))
                     }
-<<<<<<< HEAD
                     None => return Err(ParserError::implicit_values_not_allowed(value, &span).into()),
-=======
-                    // Just literal and no suffix.
-                    None => Expression::Value(ValueExpression::Implicit(value, span)),
->>>>>>> 4617c3ba
                 }
             }
             Token::True => Expression::Value(ValueExpression::Boolean("true".into(), span)),
