// Copyright (C) 2019-2022 Aleo Systems Inc.
// This file is part of the Leo library.

// The Leo library is free software: you can redistribute it and/or modify
// it under the terms of the GNU General Public License as published by
// the Free Software Foundation, either version 3 of the License, or
// (at your option) any later version.

// The Leo library is distributed in the hope that it will be useful,
// but WITHOUT ANY WARRANTY; without even the implied warranty of
// MERCHANTABILITY or FITNESS FOR A PARTICULAR PURPOSE. See the
// GNU General Public License for more details.

// You should have received a copy of the GNU General Public License
// along with the Leo library. If not, see <https://www.gnu.org/licenses/>.

use crate::tokenizer::Token;
use leo_errors::{ParserError, Result};
use leo_span::{Span, Symbol};
use snarkvm_dpc::{prelude::*, testnet2::Testnet2};

use serde::{Deserialize, Serialize};
use std::{
    fmt,
    iter::{from_fn, Peekable},
    str::FromStr,
};

/// Eat an identifier, that is, a string matching '[a-zA-Z][a-zA-Z\d_]*', if any.
fn eat_identifier(input: &mut Peekable<impl Iterator<Item = char>>) -> Option<String> {
    input.peek().filter(|c| c.is_ascii_alphabetic())?;
    Some(from_fn(|| input.next_if(|c| c.is_ascii_alphanumeric() || c == &'_')).collect())
}

/// Checks if a char is a Unicode Bidirectional Override code point
fn is_bidi_override(c: char) -> bool {
    let i = c as u32;
    (0x202A..=0x202E).contains(&i) || (0x2066..=0x2069).contains(&i)
}

impl Token {
    // todo: remove this unused code or reference https://github.com/Geal/nom/blob/main/examples/string.rs
    // // Eats the parts of the unicode character after \u.
    // fn eat_unicode_char(input: &mut Peekable<impl Iterator<Item = char>>) -> Result<(usize, Char)> {
    //     let mut unicode = String::new();
    //     // Account for the chars '\' and 'u'.
    //     let mut len = 2;
    //
    //     if input.next_if_eq(&'{').is_some() {
    //         len += 1;
    //     } else if let Some(c) = input.next() {
    //         return Err(ParserError::lexer_unopened_escaped_unicode_char(c).into());
    //     } else {
    //         return Err(ParserError::lexer_empty_input_tendril().into());
    //     }
    //
    //     while let Some(c) = input.next_if(|c| c != &'}') {
    //         len += 1;
    //         unicode.push(c);
    //     }
    //
    //     if input.next_if_eq(&'}').is_some() {
    //         len += 1;
    //     } else {
    //         return Err(ParserError::lexer_unclosed_escaped_unicode_char(unicode).into());
    //     }
    //
    //     // Max of 6 digits.
    //     // Minimum of 1 digit.
    //     if unicode.len() > 6 || unicode.is_empty() {
    //         return Err(ParserError::lexer_invalid_escaped_unicode_length(unicode).into());
    //     }
    //
    //     if let Ok(hex) = u32::from_str_radix(&unicode, 16) {
    //         if let Some(character) = std::char::from_u32(hex) {
    //             Ok((len, Char::Scalar(character)))
    //         } else if hex <= 0x10FFFF {
    //             Ok((len, Char::NonScalar(hex)))
    //         } else {
    //             Err(ParserError::lexer_invalid_character_exceeded_max_value(unicode).into())
    //         }
    //     } else {
    //         Err(ParserError::lexer_expected_valid_hex_char(unicode).into())
    //     }
    // }

    // // Eats the parts of the hex character after \x.
    // fn eat_hex_char(input: &mut Peekable<impl Iterator<Item = char>>) -> Result<(usize, Char)> {
    //     let mut hex = String::new();
    //     // Account for the chars '\' and 'x'.
    //     let mut len = 2;
    //
    //     // First hex character.
    //     if let Some(c) = input.next_if(|c| c != &'\'') {
    //         len += 1;
    //         hex.push(c);
    //     } else if let Some(c) = input.next() {
    //         return Err(ParserError::lexer_expected_valid_hex_char(c).into());
    //     } else {
    //         return Err(ParserError::lexer_empty_input_tendril().into());
    //     }
    //
    //     // Second hex character.
    //     if let Some(c) = input.next_if(|c| c != &'\'') {
    //         len += 1;
    //         hex.push(c);
    //     } else if let Some(c) = input.next() {
    //         return Err(ParserError::lexer_expected_valid_hex_char(c).into());
    //     } else {
    //         return Err(ParserError::lexer_empty_input_tendril().into());
    //     }
    //
    //     if let Ok(ascii_number) = u8::from_str_radix(&hex, 16) {
    //         // According to RFC, we allow only values less than 128.
    //         if ascii_number > 127 {
    //             return Err(ParserError::lexer_expected_valid_hex_char(hex).into());
    //         }
    //
    //         Ok((len, Char::Scalar(ascii_number as char)))
    //     } else {
    //         Err(ParserError::lexer_expected_valid_hex_char(hex).into())
    //     }
    // }

    // fn eat_escaped_char(input: &mut Peekable<impl Iterator<Item = char>>) -> Result<(usize, Char)> {
    //     match input.next() {
    //         None => Err(ParserError::lexer_empty_input_tendril().into()),
    //         // Length of 2 to account the '\'.
    //         Some('0') => Ok((2, Char::Scalar(0 as char))),
    //         Some('t') => Ok((2, Char::Scalar(9 as char))),
    //         Some('n') => Ok((2, Char::Scalar(10 as char))),
    //         Some('r') => Ok((2, Char::Scalar(13 as char))),
    //         Some('\"') => Ok((2, Char::Scalar(34 as char))),
    //         Some('\'') => Ok((2, Char::Scalar(39 as char))),
    //         Some('\\') => Ok((2, Char::Scalar(92 as char))),
    //         Some('u') => Self::eat_unicode_char(input),
    //         Some('x') => Self::eat_hex_char(input),
    //         Some(c) => Err(ParserError::lexer_expected_valid_escaped_char(c).into()),
    //     }
    // }

    // /// Returns a `char` if a character can be eaten, otherwise returns [`None`].
    // fn eat_char(input: &mut Peekable<impl Iterator<Item = char>>) -> Result<(usize, Char)> {
    //     match input.next() {
    //         None => Err(ParserError::lexer_empty_input_tendril().into()),
    //         Some('\\') => Self::eat_escaped_char(input),
    //         Some(c) => Ok((c.len_utf8(), Char::Scalar(c))),
    //     }
    // }

    /// Returns a tuple: [(integer length, integer token)] if an integer can be eaten, otherwise returns [`None`].
    /// An integer can be eaten if its bytes are at the front of the given `input` string.
    fn eat_integer(input: &mut Peekable<impl Iterator<Item = char>>) -> Result<(usize, Token)> {
        if input.peek().is_none() {
            return Err(ParserError::lexer_empty_input().into());
        }

        let mut int = String::new();
        while let Some(c) = input.next_if(|c| c.is_ascii_digit()) {
            if c == '0' && matches!(input.peek(), Some('x')) {
                int.push(c);
                int.push(input.next().unwrap());
                return Err(ParserError::lexer_hex_number_provided(int).into());
            }

            int.push(c);
        }

        Ok((int.len(), Token::Int(int)))
    }

    /// Returns a tuple: [(token length, token)] if the next token can be eaten, otherwise returns [`None`].
    /// The next token can be eaten if the bytes at the front of the given `input` string can be scanned into a token.
    pub(crate) fn eat(input: &str) -> Result<(usize, Token)> {
        if input.is_empty() {
            return Err(ParserError::lexer_empty_input().into());
        }

        let mut input = input.chars().peekable();

        // Consumes a single character token.
        let single = |input: &mut Peekable<_>, token| {
            input.next();
            Ok((1, token))
        };
        // Consumes a character followed by `on` with `then` if found or `els` otherwise.
        let followed_by = |input: &mut Peekable<_>, on, then, els| {
            input.next();
            Ok(if input.next_if_eq(&on).is_some() {
                (2, then)
            } else {
                (1, els)
            })
        };
        // Consumes a character followed by `on_1`, `on_2` or none. Outputs case_1, case_2, or els.
        let three_cases = |input: &mut Peekable<_>, on_1, case_1, on_2, case_2, els| {
            input.next();
            Ok(if input.next_if_eq(&on_1).is_some() {
                (2, case_1)
            } else if input.next_if_eq(&on_2).is_some() {
                (2, case_2)
            } else {
                (1, els)
            })
        };

        match *input.peek().ok_or_else(ParserError::lexer_empty_input)? {
            x if x.is_ascii_whitespace() => return single(&mut input, Token::WhiteSpace),
            '"' => {
                let mut string = String::new();
                input.next();

                let mut ended = false;
                while let Some(c) = input.next() {
                    // Check for illegal characters.
                    if is_bidi_override(c) {
                        return Err(ParserError::lexer_bidi_override().into());
                    }

                    // Check for end string quotation mark.
                    if c == '"' {
                        input.next();
                        ended = true;
                        break;
                    }
                    string.push(c);
                }

                if !ended {
                    return Err(ParserError::lexer_string_not_closed(string).into());
                }

                // + 2 to account for parsing quotation marks.
                return Ok((string.len() + 2, Token::StaticString(string)));
            }
            x if x.is_ascii_digit() => return Self::eat_integer(&mut input),
            '!' => return followed_by(&mut input, '=', Token::NotEq, Token::Not),
            '?' => return single(&mut input, Token::Question),
            '&' => return followed_by(&mut input, '&', Token::And, Token::BitwiseAnd),
            '(' => return single(&mut input, Token::LeftParen),
            ')' => return single(&mut input, Token::RightParen),
            '_' => return single(&mut input, Token::Underscore),
            '*' => return followed_by(&mut input, '*', Token::Exp, Token::Mul),
            '+' => return single(&mut input, Token::Add),
            ',' => return single(&mut input, Token::Comma),
            '-' => return followed_by(&mut input, '>', Token::Arrow, Token::Minus),
            '.' => return followed_by(&mut input, '.', Token::DotDot, Token::Dot),
            '/' => {
                input.next();
                if input.next_if_eq(&'/').is_some() {
                    let mut comment = String::from("//");

                    while let Some(c) = input.next_if(|c| c != &'\n') {
                        if is_bidi_override(c) {
                            return Err(ParserError::lexer_bidi_override().into());
                        }
                        comment.push(c);
                    }

                    if let Some(newline) = input.next_if_eq(&'\n') {
                        comment.push(newline);
                        return Ok((comment.len(), Token::CommentLine(comment)));
                    }

                    return Ok((comment.len(), Token::CommentLine(comment)));
                } else if input.next_if_eq(&'*').is_some() {
                    let mut comment = String::from("/*");

                    if input.peek().is_none() {
                        return Err(ParserError::lexer_empty_block_comment().into());
                    }

                    let mut ended = false;
                    while let Some(c) = input.next() {
                        if is_bidi_override(c) {
                            return Err(ParserError::lexer_bidi_override().into());
                        }
                        comment.push(c);
                        if c == '*' && input.next_if_eq(&'/').is_some() {
                            comment.push('/');
                            ended = true;
                            break;
                        }
                    }

                    if !ended {
                        return Err(ParserError::lexer_block_comment_does_not_close_before_eof(comment).into());
                    }
                    return Ok((comment.len(), Token::CommentBlock(comment)));
                }
                return Ok((1, Token::Div));
            }
            ':' => return followed_by(&mut input, ':', Token::DoubleColon, Token::Colon),
            ';' => return single(&mut input, Token::Semicolon),
            '<' => return three_cases(&mut input, '=', Token::LtEq, '<', Token::Shl, Token::Lt),
            '>' => return three_cases(&mut input, '=', Token::GtEq, '>', Token::Shr, Token::Gt),
            '=' => return followed_by(&mut input, '=', Token::Eq, Token::Assign),
            '[' => return single(&mut input, Token::LeftSquare),
            ']' => return single(&mut input, Token::RightSquare),
            '{' => return single(&mut input, Token::LeftCurly),
            '}' => return single(&mut input, Token::RightCurly),
            '|' => return followed_by(&mut input, '|', Token::Or, Token::BitwiseOr),
<<<<<<< HEAD
=======
            '^' => return single(&mut input, Token::Xor),
>>>>>>> 1971dd0a
            _ => (),
        }
        if let Some(ident) = eat_identifier(&mut input) {
            return Ok((
                ident.len(),
                // todo: match on symbols instead of hard-coded &str's
                match &*ident {
                    x if x.starts_with("aleo1") => Token::AddressLit(ident),
                    "address" => Token::Address,
                    "bool" => Token::Bool,
                    "circuit" => Token::Circuit,
                    "console" => Token::Console,
                    "const" => Token::Const,
                    "constant" => Token::Constant,
                    "else" => Token::Else,
                    "false" => Token::False,
                    "field" => Token::Field,
                    "for" => Token::For,
                    "function" => Token::Function,
                    "group" => Token::Group,
                    "i8" => Token::I8,
                    "i16" => Token::I16,
                    "i32" => Token::I32,
                    "i64" => Token::I64,
                    "i128" => Token::I128,
                    "if" => Token::If,
                    "in" => Token::In,
                    "let" => Token::Let,
                    "public" => Token::Public,
                    "return" => Token::Return,
                    "scalar" => Token::Scalar,
                    "string" => Token::String,
                    "true" => Token::True,
                    "u8" => Token::U8,
                    "u16" => Token::U16,
                    "u32" => Token::U32,
                    "u64" => Token::U64,
                    "u128" => Token::U128,
                    _ => Token::Ident(Symbol::intern(&ident)),
                },
            ));
        }

        Err(ParserError::could_not_lex(
            input
                .take_while(|c| *c != ';' && !c.is_whitespace())
                .collect::<String>(),
        )
        .into())
    }
}

#[derive(Clone, Serialize, Deserialize)]
pub struct SpannedToken {
    pub token: Token,
    pub span: Span,
}

impl SpannedToken {
    /// Returns a dummy token at a dummy span.
    pub const fn dummy() -> Self {
        Self {
            token: Token::Question,
            span: Span::dummy(),
        }
    }
}

impl fmt::Display for SpannedToken {
    fn fmt(&self, f: &mut fmt::Formatter<'_>) -> fmt::Result {
        write!(f, "'{}' @ ", self.token.to_string().trim())?;
        self.span.fmt(f)
    }
}

impl fmt::Debug for SpannedToken {
    fn fmt(&self, f: &mut fmt::Formatter<'_>) -> fmt::Result {
        <SpannedToken as fmt::Display>::fmt(self, f)
    }
}

/// Returns true if the given string is a valid Aleo address.
pub(crate) fn check_address(address: &str) -> bool {
    Address::<Testnet2>::from_str(address).is_ok()
}<|MERGE_RESOLUTION|>--- conflicted
+++ resolved
@@ -300,10 +300,7 @@
             '{' => return single(&mut input, Token::LeftCurly),
             '}' => return single(&mut input, Token::RightCurly),
             '|' => return followed_by(&mut input, '|', Token::Or, Token::BitwiseOr),
-<<<<<<< HEAD
-=======
             '^' => return single(&mut input, Token::Xor),
->>>>>>> 1971dd0a
             _ => (),
         }
         if let Some(ident) = eat_identifier(&mut input) {
