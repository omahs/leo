// Copyright (C) 2019-2022 Aleo Systems Inc.
// This file is part of the Leo library.

// The Leo library is free software: you can redistribute it and/or modify
// it under the terms of the GNU General Public License as published by
// the Free Software Foundation, either version 3 of the License, or
// (at your option) any later version.

// The Leo library is distributed in the hope that it will be useful,
// but WITHOUT ANY WARRANTY; without even the implied warranty of
// MERCHANTABILITY or FITNESS FOR A PARTICULAR PURPOSE. See the
// GNU General Public License for more details.

// You should have received a copy of the GNU General Public License
// along with the Leo library. If not, see <https://www.gnu.org/licenses/>.

use crate::tokenizer::Token;
use leo_errors::{ParserError, Result};
use leo_span::{Span, Symbol};

use serde::{Deserialize, Serialize};
use std::{
    fmt,
    iter::{from_fn, Peekable},
};

/// Eat an identifier, that is, a string matching '[a-zA-Z][a-zA-Z\d_]*', if any.
fn eat_identifier(input: &mut Peekable<impl Iterator<Item = char>>) -> Option<String> {
    input.peek().filter(|c| c.is_ascii_alphabetic())?;
    Some(from_fn(|| input.next_if(|c| c.is_ascii_alphanumeric() || c == &'_')).collect())
}

/// Checks if a char is a Unicode Bidirectional Override code point
fn is_bidi_override(c: char) -> bool {
    let i = c as u32;
    (0x202A..=0x202E).contains(&i) || (0x2066..=0x2069).contains(&i)
}

/// Ensure that `string` contains no Unicode Bidirectional Override code points.
fn ensure_no_bidi_override(string: &str) -> Result<()> {
    if string.chars().any(is_bidi_override) {
        return Err(ParserError::lexer_bidi_override().into());
    }
    Ok(())
}

impl Token {
    // todo: remove this unused code or reference https://github.com/Geal/nom/blob/main/examples/string.rs
    // // Eats the parts of the unicode character after \u.
    // fn eat_unicode_char(input: &mut Peekable<impl Iterator<Item = char>>) -> Result<(usize, Char)> {
    //     let mut unicode = String::new();
    //     // Account for the chars '\' and 'u'.
    //     let mut len = 2;
    //
    //     if input.next_if_eq(&'{').is_some() {
    //         len += 1;
    //     } else if let Some(c) = input.next() {
    //         return Err(ParserError::lexer_unopened_escaped_unicode_char(c).into());
    //     } else {
    //         return Err(ParserError::lexer_empty_input_tendril().into());
    //     }
    //
    //     while let Some(c) = input.next_if(|c| c != &'}') {
    //         len += 1;
    //         unicode.push(c);
    //     }
    //
    //     if input.next_if_eq(&'}').is_some() {
    //         len += 1;
    //     } else {
    //         return Err(ParserError::lexer_unclosed_escaped_unicode_char(unicode).into());
    //     }
    //
    //     // Max of 6 digits.
    //     // Minimum of 1 digit.
    //     if unicode.len() > 6 || unicode.is_empty() {
    //         return Err(ParserError::lexer_invalid_escaped_unicode_length(unicode).into());
    //     }
    //
    //     if let Ok(hex) = u32::from_str_radix(&unicode, 16) {
    //         if let Some(character) = std::char::from_u32(hex) {
    //             Ok((len, Char::Scalar(character)))
    //         } else if hex <= 0x10FFFF {
    //             Ok((len, Char::NonScalar(hex)))
    //         } else {
    //             Err(ParserError::lexer_invalid_character_exceeded_max_value(unicode).into())
    //         }
    //     } else {
    //         Err(ParserError::lexer_expected_valid_hex_char(unicode).into())
    //     }
    // }

    // // Eats the parts of the hex character after \x.
    // fn eat_hex_char(input: &mut Peekable<impl Iterator<Item = char>>) -> Result<(usize, Char)> {
    //     let mut hex = String::new();
    //     // Account for the chars '\' and 'x'.
    //     let mut len = 2;
    //
    //     // First hex character.
    //     if let Some(c) = input.next_if(|c| c != &'\'') {
    //         len += 1;
    //         hex.push(c);
    //     } else if let Some(c) = input.next() {
    //         return Err(ParserError::lexer_expected_valid_hex_char(c).into());
    //     } else {
    //         return Err(ParserError::lexer_empty_input_tendril().into());
    //     }
    //
    //     // Second hex character.
    //     if let Some(c) = input.next_if(|c| c != &'\'') {
    //         len += 1;
    //         hex.push(c);
    //     } else if let Some(c) = input.next() {
    //         return Err(ParserError::lexer_expected_valid_hex_char(c).into());
    //     } else {
    //         return Err(ParserError::lexer_empty_input_tendril().into());
    //     }
    //
    //     if let Ok(ascii_number) = u8::from_str_radix(&hex, 16) {
    //         // According to RFC, we allow only values less than 128.
    //         if ascii_number > 127 {
    //             return Err(ParserError::lexer_expected_valid_hex_char(hex).into());
    //         }
    //
    //         Ok((len, Char::Scalar(ascii_number as char)))
    //     } else {
    //         Err(ParserError::lexer_expected_valid_hex_char(hex).into())
    //     }
    // }

    // fn eat_escaped_char(input: &mut Peekable<impl Iterator<Item = char>>) -> Result<(usize, Char)> {
    //     match input.next() {
    //         None => Err(ParserError::lexer_empty_input_tendril().into()),
    //         // Length of 2 to account the '\'.
    //         Some('0') => Ok((2, Char::Scalar(0 as char))),
    //         Some('t') => Ok((2, Char::Scalar(9 as char))),
    //         Some('n') => Ok((2, Char::Scalar(10 as char))),
    //         Some('r') => Ok((2, Char::Scalar(13 as char))),
    //         Some('\"') => Ok((2, Char::Scalar(34 as char))),
    //         Some('\'') => Ok((2, Char::Scalar(39 as char))),
    //         Some('\\') => Ok((2, Char::Scalar(92 as char))),
    //         Some('u') => Self::eat_unicode_char(input),
    //         Some('x') => Self::eat_hex_char(input),
    //         Some(c) => Err(ParserError::lexer_expected_valid_escaped_char(c).into()),
    //     }
    // }

    // /// Returns a `char` if a character can be eaten, otherwise returns [`None`].
    // fn eat_char(input: &mut Peekable<impl Iterator<Item = char>>) -> Result<(usize, Char)> {
    //     match input.next() {
    //         None => Err(ParserError::lexer_empty_input_tendril().into()),
    //         Some('\\') => Self::eat_escaped_char(input),
    //         Some(c) => Ok((c.len_utf8(), Char::Scalar(c))),
    //     }
    // }

    /// Returns a tuple: [(integer length, integer token)] if an integer can be eaten, otherwise returns [`None`].
    /// An integer can be eaten if its bytes are at the front of the given `input` string.
    fn eat_integer(input: &mut Peekable<impl Iterator<Item = char>>) -> Result<(usize, Token)> {
        if input.peek().is_none() {
            return Err(ParserError::lexer_empty_input().into());
        }

        let mut int = String::new();
        while let Some(c) = input.next_if(|c| c.is_ascii_digit()) {
            if c == '0' && matches!(input.peek(), Some('x')) {
                int.push(c);
                int.push(input.next().unwrap());
                return Err(ParserError::lexer_hex_number_provided(int).into());
            }

            int.push(c);
        }

        Ok((int.len(), Token::Integer(int)))
    }

    /// Returns a tuple: [(token length, token)] if the next token can be eaten, otherwise returns [`None`].
    /// The next token can be eaten if the bytes at the front of the given `input` string can be scanned into a token.
    pub(crate) fn eat(input: &str) -> Result<(usize, Token)> {
        if input.is_empty() {
            return Err(ParserError::lexer_empty_input().into());
        }

        let input_str = input;
        let mut input = input.chars().peekable();

        // Returns one token matching one character.
        let match_one = |input: &mut Peekable<_>, token| {
            input.next();
            Ok((1, token))
        };

        // Returns one token matching one or two characters.
        // If the `second` character matches, return the `second_token` that represents two characters.
        // Otherwise, return the `first_token` that matches the one character.
        let match_two = |input: &mut Peekable<_>, first_token, second_char, second_token| {
            input.next();
            Ok(if input.next_if_eq(&second_char).is_some() {
                (2, second_token)
            } else {
                (1, first_token)
            })
        };

        // Returns one token matching one or two characters.
        // If the `second_char` character matches, return the `second_token` that represents two characters.
        // If the `third_char` character matches, return the `third_token` that represents two characters.
        // Otherwise, return the `first_token` that matches the one character.
        let match_three = |input: &mut Peekable<_>, first_token, second_char, second_token, third_char, third_token| {
            input.next();
            Ok(if input.next_if_eq(&second_char).is_some() {
                (2, second_token)
            } else if input.next_if_eq(&third_char).is_some() {
                (2, third_token)
            } else {
                (1, first_token)
            })
        };

        // Returns one token matching one, two, or three characters.
        // The `fourth_token` expects both the `third_char` and `fourth_char` to be present.
        // See the example with the different combinations for Mul, MulAssign, Pow, PowAssign below.
        let match_four = |
            input: &mut Peekable<_>,
            first_token, // Mul '*'
            second_char, // '='
            second_token, // MulAssign '*='
            third_char, // '*'
            third_token, // Pow '**'
            fourth_char, // '='
            fourth_token // PowAssign '**='
        | {
            input.next();
            Ok(if input.next_if_eq(&second_char).is_some() {
                // '*='
                (2, second_token)
            } else if input.next_if_eq(&third_char).is_some() {
                if input.next_if_eq(&fourth_char).is_some() {
                    // '**='
                    return Ok((3, fourth_token))
                }
                // '**'
                (2, third_token)
            } else {
                // '*'
                (1, first_token)
            })
        };

        match *input.peek().ok_or_else(ParserError::lexer_empty_input)? {
            x if x.is_ascii_whitespace() => return match_one(&mut input, Token::WhiteSpace),
            '"' => {
                // Find end string quotation mark.
                // Instead of checking each `char` and pushing, we can avoid reallocations.
                let rest = &input_str[1..];
                let string = match rest.as_bytes().iter().position(|c| *c == b'"') {
                    None => return Err(ParserError::lexer_string_not_closed(rest).into()),
                    Some(idx) => rest[..idx].to_owned(),
                };

                ensure_no_bidi_override(&string)?;

                // + 2 to account for parsing quotation marks.
                return Ok((string.len() + 2, Token::StaticString(string)));
            }
            x if x.is_ascii_digit() => return Self::eat_integer(&mut input),
            '!' => return match_two(&mut input, Token::Not, '=', Token::NotEq),
            '?' => return match_one(&mut input, Token::Question),
            '&' => {
                return match_four(
                    &mut input,
                    Token::BitAnd,
                    '=',
                    Token::BitAndAssign,
                    '&',
                    Token::And,
                    '=',
                    Token::AndAssign,
                )
            }
            '(' => return match_one(&mut input, Token::LeftParen),
            ')' => return match_one(&mut input, Token::RightParen),
            '_' => return match_one(&mut input, Token::Underscore),
            '*' => {
                return match_four(
                    &mut input,
                    Token::Mul,
                    '=',
                    Token::MulAssign,
                    '*',
                    Token::Pow,
                    '=',
                    Token::PowAssign,
                )
            }
            '+' => return match_two(&mut input, Token::Add, '=', Token::AddAssign),
            ',' => return match_one(&mut input, Token::Comma),
            '-' => return match_three(&mut input, Token::Sub, '=', Token::SubAssign, '>', Token::Arrow),
            '.' => return match_two(&mut input, Token::Dot, '.', Token::DotDot),
            '/' => {
                input.next();
                if input.next_if_eq(&'/').is_some() {
                    // Find the end of the comment line.
                    let comment = match input_str.as_bytes().iter().position(|c| *c == b'\n') {
                        None => input_str,
                        Some(idx) => &input_str[..idx + 1],
                    };

                    ensure_no_bidi_override(comment)?;
                    return Ok((comment.len(), Token::CommentLine(comment.to_owned())));
                } else if input.next_if_eq(&'*').is_some() {
                    let mut comment = String::from("/*");

                    if input.peek().is_none() {
                        return Err(ParserError::lexer_empty_block_comment().into());
                    }

                    let mut ended = false;
                    while let Some(c) = input.next() {
                        comment.push(c);
                        if c == '*' && input.next_if_eq(&'/').is_some() {
                            comment.push('/');
                            ended = true;
                            break;
                        }
                    }

                    ensure_no_bidi_override(&comment)?;

                    if !ended {
                        return Err(ParserError::lexer_block_comment_does_not_close_before_eof(comment).into());
                    }
                    return Ok((comment.len(), Token::CommentBlock(comment)));
                } else if input.next_if_eq(&'=').is_some() {
                    // '/='
                    return Ok((2, Token::DivAssign));
                }
                // '/'
                return Ok((1, Token::Div));
            }
            '%' => return match_two(&mut input, Token::Rem, '=', Token::RemAssign),
            ':' => return match_two(&mut input, Token::Colon, ':', Token::DoubleColon),
            ';' => return match_one(&mut input, Token::Semicolon),
            '<' => {
                return match_four(
                    &mut input,
                    Token::Lt,
                    '=',
                    Token::LtEq,
                    '<',
                    Token::Shl,
                    '=',
                    Token::ShlAssign,
                )
            }
            '>' => {
                return match_four(
                    &mut input,
                    Token::Gt,
                    '=',
                    Token::GtEq,
                    '>',
                    Token::Shr,
                    '=',
                    Token::ShrAssign,
                )
            }
            '=' => return match_three(&mut input, Token::Assign, '=', Token::Eq, '>', Token::BigArrow),
            '[' => return match_one(&mut input, Token::LeftSquare),
            ']' => return match_one(&mut input, Token::RightSquare),
            '{' => return match_one(&mut input, Token::LeftCurly),
            '}' => return match_one(&mut input, Token::RightCurly),
            '|' => {
                return match_four(
                    &mut input,
                    Token::BitOr,
                    '=',
                    Token::BitOrAssign,
                    '|',
                    Token::Or,
                    '=',
                    Token::OrAssign,
                )
            }
            '^' => return match_two(&mut input, Token::BitXor, '=', Token::BitXorAssign),
            '@' => return Ok((1, Token::At)),
            _ => (),
        }
        if let Some(identifier) = eat_identifier(&mut input) {
            return Ok((
                identifier.len(),
                // todo: match on symbols instead of hard-coded &str's
                match &*identifier {
                    x if x.starts_with("aleo1") => Token::AddressLit(identifier),
                    "address" => Token::Address,
                    "async" => Token::Async,
                    "bool" => Token::Bool,
                    "circuit" => Token::Circuit,
                    "console" => Token::Console,
                    "const" => Token::Const,
                    "constant" => Token::Constant,
                    "decrement" => Token::Decrement,
                    "else" => Token::Else,
                    "false" => Token::False,
                    "field" => Token::Field,
                    "finalize" => Token::Finalize,
                    "for" => Token::For,
                    "function" => Token::Function,
                    "group" => Token::Group,
                    "i8" => Token::I8,
                    "i16" => Token::I16,
                    "i32" => Token::I32,
                    "i64" => Token::I64,
                    "i128" => Token::I128,
                    "if" => Token::If,
                    "in" => Token::In,
                    "increment" => Token::Increment,
                    "import" => Token::Import,
                    "let" => Token::Let,
<<<<<<< HEAD
                    "private" => Token::Private,
=======
                    "leo" => Token::Leo,
                    "mapping" => Token::Mapping,
>>>>>>> 3ee43375
                    "public" => Token::Public,
                    "record" => Token::Record,
                    "return" => Token::Return,
                    "scalar" => Token::Scalar,
                    "self" => Token::SelfLower,
                    "string" => Token::String,
                    "true" => Token::True,
                    "u8" => Token::U8,
                    "u16" => Token::U16,
                    "u32" => Token::U32,
                    "u64" => Token::U64,
                    "u128" => Token::U128,
                    _ => Token::Identifier(Symbol::intern(&identifier)),
                },
            ));
        }

        Err(ParserError::could_not_lex(
            input
                .take_while(|c| *c != ';' && !c.is_whitespace())
                .collect::<String>(),
        )
        .into())
    }
}

#[derive(Clone, Serialize, Deserialize)]
pub struct SpannedToken {
    pub token: Token,
    pub span: Span,
}

impl SpannedToken {
    /// Returns a dummy token at a dummy span.
    pub const fn dummy() -> Self {
        Self {
            token: Token::Question,
            span: Span::dummy(),
        }
    }
}

impl fmt::Display for SpannedToken {
    fn fmt(&self, f: &mut fmt::Formatter<'_>) -> fmt::Result {
        write!(f, "'{}' @ ", self.token.to_string().trim())?;
        self.span.fmt(f)
    }
}

impl fmt::Debug for SpannedToken {
    fn fmt(&self, f: &mut fmt::Formatter<'_>) -> fmt::Result {
        <SpannedToken as fmt::Display>::fmt(self, f)
    }
}<|MERGE_RESOLUTION|>--- conflicted
+++ resolved
@@ -418,12 +418,9 @@
                     "increment" => Token::Increment,
                     "import" => Token::Import,
                     "let" => Token::Let,
-<<<<<<< HEAD
                     "private" => Token::Private,
-=======
                     "leo" => Token::Leo,
                     "mapping" => Token::Mapping,
->>>>>>> 3ee43375
                     "public" => Token::Public,
                     "record" => Token::Record,
                     "return" => Token::Return,
