--- conflicted
+++ resolved
@@ -63,11 +63,7 @@
         self.bytes.iter().all(|byte| byte.is_constant())
     }
 
-<<<<<<< HEAD
-    pub(crate) fn from_input<F: PrimeField, G: GroupType<F>, CS: ConstraintSystem<F>>(
-=======
-    pub(crate) fn from_input<'a, F: Field + PrimeField, G: GroupType<F>, CS: ConstraintSystem<F>>(
->>>>>>> b73c1461
+    pub(crate) fn from_input<'a, F: PrimeField, G: GroupType<F>, CS: ConstraintSystem<F>>(
         cs: &mut CS,
         name: &str,
         input_value: Option<InputValue>,
