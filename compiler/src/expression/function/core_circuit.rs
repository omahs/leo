// Copyright (C) 2019-2021 Aleo Systems Inc.
// This file is part of the Leo library.

// The Leo library is free software: you can redistribute it and/or modify
// it under the terms of the GNU General Public License as published by
// the Free Software Foundation, either version 3 of the License, or
// (at your option) any later version.

// The Leo library is distributed in the hope that it will be useful,
// but WITHOUT ANY WARRANTY; without even the implied warranty of
// MERCHANTABILITY or FITNESS FOR A PARTICULAR PURPOSE. See the
// GNU General Public License for more details.

// You should have received a copy of the GNU General Public License
// along with the Leo library. If not, see <https://www.gnu.org/licenses/>.

use std::cell::Cell;

use crate::{program::ConstrainedProgram, value::ConstrainedValue, CoreCircuit, GroupType};

use crate::errors::ExpressionError;
use leo_asg::{Expression, Function, Span};
<<<<<<< HEAD
use snarkvm_models::{curves::PrimeField, gadgets::r1cs::ConstraintSystem};
use std::sync::Arc;

impl<F: PrimeField, G: GroupType<F>> ConstrainedProgram<F, G> {
=======
use snarkvm_models::{
    curves::{Field, PrimeField},
    gadgets::r1cs::ConstraintSystem,
};

impl<'a, F: Field + PrimeField, G: GroupType<F>> ConstrainedProgram<'a, F, G> {
>>>>>>> b73c1461
    /// Call a default core circuit function with arguments
    #[allow(clippy::too_many_arguments)]
    pub fn enforce_core_circuit_call_expression<CS: ConstraintSystem<F>, C: CoreCircuit<'a, F, G>>(
        &mut self,
        cs: &mut CS,
        core_circuit: &C,
        function: &'a Function<'a>,
        target: Option<&'a Expression<'a>>,
        arguments: &[Cell<&'a Expression<'a>>],
        span: &Span,
    ) -> Result<ConstrainedValue<'a, F, G>, ExpressionError> {
        let target_value = if let Some(target) = target {
            Some(self.enforce_expression(cs, target)?)
        } else {
            None
        };

        // Get the value of each core function argument
        let arguments = arguments
            .iter()
            .map(|argument| self.enforce_expression(cs, argument.get()))
            .collect::<Result<Vec<_>, _>>()?;

        // Call the core function
        let return_value = core_circuit.call_function(cs, function, span, target_value, arguments)?;

        Ok(return_value)
    }
}<|MERGE_RESOLUTION|>--- conflicted
+++ resolved
@@ -20,19 +20,9 @@
 
 use crate::errors::ExpressionError;
 use leo_asg::{Expression, Function, Span};
-<<<<<<< HEAD
 use snarkvm_models::{curves::PrimeField, gadgets::r1cs::ConstraintSystem};
-use std::sync::Arc;
 
-impl<F: PrimeField, G: GroupType<F>> ConstrainedProgram<F, G> {
-=======
-use snarkvm_models::{
-    curves::{Field, PrimeField},
-    gadgets::r1cs::ConstraintSystem,
-};
-
-impl<'a, F: Field + PrimeField, G: GroupType<F>> ConstrainedProgram<'a, F, G> {
->>>>>>> b73c1461
+impl<'a, F: PrimeField, G: GroupType<F>> ConstrainedProgram<'a, F, G> {
     /// Call a default core circuit function with arguments
     #[allow(clippy::too_many_arguments)]
     pub fn enforce_core_circuit_call_expression<CS: ConstraintSystem<F>, C: CoreCircuit<'a, F, G>>(
