--- conflicted
+++ resolved
@@ -224,12 +224,7 @@
         self.ast_reducer.reduce_binary(ast, left, right, ast.op.clone())
     }
 
-<<<<<<< HEAD
-    pub fn reduce_call(
-        &mut self,
-        ast: &AstCallExpression,
-        asg: &AsgCallExpression,
-    ) -> Result<AstCallExpression, ReducerError> {
+    pub fn reduce_call(&mut self, ast: &AstCallExpression, asg: &AsgCallExpression) -> Result<AstCallExpression> {
         let mut function = *ast.function.clone();
 
         if self.options.type_inference_enabled() {
@@ -248,13 +243,6 @@
                 function = AstExpression::CircuitMemberAccess(access);
             }
         }
-=======
-    pub fn reduce_call(&mut self, ast: &AstCallExpression, asg: &AsgCallExpression) -> Result<AstCallExpression> {
-        // TODO FIGURE IT OUT
-        // let function = self.reduce_expression(&ast.function, asg.function.get())?;
-        // let target = asg.target.get().map(|exp| self.reduce_expression())
-        // Is this needed?
->>>>>>> 235daa9e
 
         let mut arguments = vec![];
         for (ast_arg, asg_arg) in ast.arguments.iter().zip(asg.arguments.iter()) {
@@ -274,13 +262,8 @@
     pub fn reduce_circuit_member_access(
         &mut self,
         ast: &CircuitMemberAccessExpression,
-<<<<<<< HEAD
         asg: &AsgCircuitAccessExpression,
-    ) -> Result<CircuitMemberAccessExpression, ReducerError> {
-=======
-        _asg: &AsgCircuitAccessExpression,
     ) -> Result<CircuitMemberAccessExpression> {
->>>>>>> 235daa9e
         // let circuit = self.reduce_expression(&circuit_member_access.circuit)?;
         // let name = self.reduce_identifier(&circuit_member_access.name)?;
         // let target = input.target.get().map(|e| self.reduce_expression(e));
