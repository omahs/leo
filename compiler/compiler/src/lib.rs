// Copyright (C) 2019-2021 Aleo Systems Inc.
// This file is part of the Leo library.

// The Leo library is free software: you can redistribute it and/or modify
// it under the terms of the GNU General Public License as published by
// the Free Software Foundation, either version 3 of the License, or
// (at your option) any later version.

// The Leo library is distributed in the hope that it will be useful,
// but WITHOUT ANY WARRANTY; without even the implied warranty of
// MERCHANTABILITY or FITNESS FOR A PARTICULAR PURPOSE. See the
// GNU General Public License for more details.

// You should have received a copy of the GNU General Public License
// along with the Leo library. If not, see <https://www.gnu.org/licenses/>.

#![allow(clippy::module_inception)]
#![allow(clippy::upper_case_acronyms)]
#![doc = include_str!("../README.md")]

<<<<<<< HEAD
#[cfg(test)]
mod test;

use bumpalo::Bump;
use leo_ast::Program;
pub use leo_ast::{Ast, InputAst};
use leo_errors::emitter::Handler;
use leo_errors::{CompilerError, Result};
pub use leo_passes::SymbolTable;
use leo_passes::*;
use leo_span::source_map::FileName;
use leo_span::symbol::with_session_globals;

use sha2::{Digest, Sha256};
use std::fs;
use std::path::PathBuf;

#[derive(Clone)]
/// The primary entry point of the Leo compiler.
pub struct Compiler<'a> {
    handler: &'a Handler,
    main_file_path: PathBuf,
    output_directory: PathBuf,
    pub ast: Ast,
    pub input_ast: Option<InputAst>,
}

impl<'a> Compiler<'a> {
    ///
    /// Returns a new Leo compiler.
    ///
    pub fn new(handler: &'a Handler, main_file_path: PathBuf, output_directory: PathBuf) -> Self {
        Self {
            handler,
            main_file_path,
            output_directory,
            ast: Ast::new(Program::new("Initial".to_string())),
            input_ast: None,
        }
    }

    ///
    /// Returns a SHA256 checksum of the program file.
    ///
    pub fn checksum(&self) -> Result<String> {
        // Read in the main file as string
        let unparsed_file = fs::read_to_string(&self.main_file_path)
            .map_err(|e| CompilerError::file_read_error(self.main_file_path.clone(), e))?;

        // Hash the file contents
        let mut hasher = Sha256::new();
        hasher.update(unparsed_file.as_bytes());
        let hash = hasher.finalize();

        Ok(format!("{:x}", hash))
    }

    // Parses and stores a program file content from a string, constructs a syntax tree, and generates a program.
    pub fn parse_program_from_string(&mut self, program_string: &str, name: FileName) -> Result<()> {
        // Register the source (`program_string`) in the source map.
        let prg_sf = with_session_globals(|s| s.source_map.new_source(program_string, name));

        // Use the parser to construct the abstract syntax tree (ast).
        let ast: leo_ast::Ast = leo_parser::parse_ast(self.handler, &prg_sf.src, prg_sf.start_pos)?;
        // Write the AST snapshot post parsing.
        ast.to_json_file_without_keys(self.output_directory.clone(), "initial_ast.json", &["span"])?;
=======
mod compiler;
pub use compiler::*;
>>>>>>> db963aab

mod options;
pub use options::*;

<<<<<<< HEAD
        Ok(())
    }

    /// Parses and stores the main program file, constructs a syntax tree, and generates a program.
    pub fn parse_program(&mut self) -> Result<()> {
        // Load the program file.
        let program_string = fs::read_to_string(&self.main_file_path)
            .map_err(|e| CompilerError::file_read_error(&self.main_file_path, e))?;

        self.parse_program_from_string(&program_string, FileName::Real(self.main_file_path.clone()))
    }

    /// Parses and stores the input file, constructs a syntax tree, and generates a program input.
    pub fn parse_input(&mut self, input_file_path: PathBuf) -> Result<()> {
        if input_file_path.exists() {
            // Load the input file into the source map.
            let input_sf = with_session_globals(|s| s.source_map.load_file(&input_file_path))
                .map_err(|e| CompilerError::file_read_error(&input_file_path, e))?;

            // Parse and serialize it.
            let input_ast = leo_parser::parse_input(self.handler, &input_sf.src, input_sf.start_pos)?;
            input_ast.to_json_file_without_keys(self.output_directory.clone(), "inital_input_ast.json", &["span"])?;

            self.input_ast = Some(input_ast);
        }
        Ok(())
    }

    ///
    /// Runs the symbol table pass.
    ///
    pub fn symbol_table_pass(&'a self, st: &'a SymbolTable<'a>, arena: &'a Bump) -> Result<()> {
        CreateSymbolTable::do_pass((&self.ast, self.handler, st, arena))
    }

    ///
    /// Runs the type checker pass.
    ///
    pub fn type_checker_pass(&'a self, symbol_table: &'a SymbolTable<'a>, arena: &'a Bump) -> Result<()> {
        TypeChecker::do_pass((&self.ast, self.handler, symbol_table, arena))
    }

    ///
    /// Runs the flattening pass.
    ///
    pub fn flattening_pass(&mut self) -> Result<()> {
        self.ast = Flattener::do_pass((std::mem::take(&mut self.ast), self.handler))?;
        self.ast
            .to_json_file_without_keys(self.output_directory.clone(), "flattened_ast.json", &["span"])?;

        Ok(())
    }

    ///
    /// Runs the compiler stages.
    ///
    pub fn compiler_stages(&mut self) -> Result<()> {
        let arena = Bump::new();
        let st = arena.alloc(SymbolTable::default());
        self.symbol_table_pass(st, &arena)?;
        self.type_checker_pass(st, &arena)?;
        self.flattening_pass()
    }

    ///
    /// Returns a compiled Leo program.
    ///
    pub fn compile(&mut self) -> Result<()> {
        self.parse_program()?;
        self.compiler_stages()
    }
}
=======
#[cfg(test)]
mod test;
>>>>>>> db963aab
<|MERGE_RESOLUTION|>--- conflicted
+++ resolved
@@ -18,155 +18,11 @@
 #![allow(clippy::upper_case_acronyms)]
 #![doc = include_str!("../README.md")]
 
-<<<<<<< HEAD
-#[cfg(test)]
-mod test;
-
-use bumpalo::Bump;
-use leo_ast::Program;
-pub use leo_ast::{Ast, InputAst};
-use leo_errors::emitter::Handler;
-use leo_errors::{CompilerError, Result};
-pub use leo_passes::SymbolTable;
-use leo_passes::*;
-use leo_span::source_map::FileName;
-use leo_span::symbol::with_session_globals;
-
-use sha2::{Digest, Sha256};
-use std::fs;
-use std::path::PathBuf;
-
-#[derive(Clone)]
-/// The primary entry point of the Leo compiler.
-pub struct Compiler<'a> {
-    handler: &'a Handler,
-    main_file_path: PathBuf,
-    output_directory: PathBuf,
-    pub ast: Ast,
-    pub input_ast: Option<InputAst>,
-}
-
-impl<'a> Compiler<'a> {
-    ///
-    /// Returns a new Leo compiler.
-    ///
-    pub fn new(handler: &'a Handler, main_file_path: PathBuf, output_directory: PathBuf) -> Self {
-        Self {
-            handler,
-            main_file_path,
-            output_directory,
-            ast: Ast::new(Program::new("Initial".to_string())),
-            input_ast: None,
-        }
-    }
-
-    ///
-    /// Returns a SHA256 checksum of the program file.
-    ///
-    pub fn checksum(&self) -> Result<String> {
-        // Read in the main file as string
-        let unparsed_file = fs::read_to_string(&self.main_file_path)
-            .map_err(|e| CompilerError::file_read_error(self.main_file_path.clone(), e))?;
-
-        // Hash the file contents
-        let mut hasher = Sha256::new();
-        hasher.update(unparsed_file.as_bytes());
-        let hash = hasher.finalize();
-
-        Ok(format!("{:x}", hash))
-    }
-
-    // Parses and stores a program file content from a string, constructs a syntax tree, and generates a program.
-    pub fn parse_program_from_string(&mut self, program_string: &str, name: FileName) -> Result<()> {
-        // Register the source (`program_string`) in the source map.
-        let prg_sf = with_session_globals(|s| s.source_map.new_source(program_string, name));
-
-        // Use the parser to construct the abstract syntax tree (ast).
-        let ast: leo_ast::Ast = leo_parser::parse_ast(self.handler, &prg_sf.src, prg_sf.start_pos)?;
-        // Write the AST snapshot post parsing.
-        ast.to_json_file_without_keys(self.output_directory.clone(), "initial_ast.json", &["span"])?;
-=======
 mod compiler;
 pub use compiler::*;
->>>>>>> db963aab
 
 mod options;
 pub use options::*;
 
-<<<<<<< HEAD
-        Ok(())
-    }
-
-    /// Parses and stores the main program file, constructs a syntax tree, and generates a program.
-    pub fn parse_program(&mut self) -> Result<()> {
-        // Load the program file.
-        let program_string = fs::read_to_string(&self.main_file_path)
-            .map_err(|e| CompilerError::file_read_error(&self.main_file_path, e))?;
-
-        self.parse_program_from_string(&program_string, FileName::Real(self.main_file_path.clone()))
-    }
-
-    /// Parses and stores the input file, constructs a syntax tree, and generates a program input.
-    pub fn parse_input(&mut self, input_file_path: PathBuf) -> Result<()> {
-        if input_file_path.exists() {
-            // Load the input file into the source map.
-            let input_sf = with_session_globals(|s| s.source_map.load_file(&input_file_path))
-                .map_err(|e| CompilerError::file_read_error(&input_file_path, e))?;
-
-            // Parse and serialize it.
-            let input_ast = leo_parser::parse_input(self.handler, &input_sf.src, input_sf.start_pos)?;
-            input_ast.to_json_file_without_keys(self.output_directory.clone(), "inital_input_ast.json", &["span"])?;
-
-            self.input_ast = Some(input_ast);
-        }
-        Ok(())
-    }
-
-    ///
-    /// Runs the symbol table pass.
-    ///
-    pub fn symbol_table_pass(&'a self, st: &'a SymbolTable<'a>, arena: &'a Bump) -> Result<()> {
-        CreateSymbolTable::do_pass((&self.ast, self.handler, st, arena))
-    }
-
-    ///
-    /// Runs the type checker pass.
-    ///
-    pub fn type_checker_pass(&'a self, symbol_table: &'a SymbolTable<'a>, arena: &'a Bump) -> Result<()> {
-        TypeChecker::do_pass((&self.ast, self.handler, symbol_table, arena))
-    }
-
-    ///
-    /// Runs the flattening pass.
-    ///
-    pub fn flattening_pass(&mut self) -> Result<()> {
-        self.ast = Flattener::do_pass((std::mem::take(&mut self.ast), self.handler))?;
-        self.ast
-            .to_json_file_without_keys(self.output_directory.clone(), "flattened_ast.json", &["span"])?;
-
-        Ok(())
-    }
-
-    ///
-    /// Runs the compiler stages.
-    ///
-    pub fn compiler_stages(&mut self) -> Result<()> {
-        let arena = Bump::new();
-        let st = arena.alloc(SymbolTable::default());
-        self.symbol_table_pass(st, &arena)?;
-        self.type_checker_pass(st, &arena)?;
-        self.flattening_pass()
-    }
-
-    ///
-    /// Returns a compiled Leo program.
-    ///
-    pub fn compile(&mut self) -> Result<()> {
-        self.parse_program()?;
-        self.compiler_stages()
-    }
-}
-=======
 #[cfg(test)]
-mod test;
->>>>>>> db963aab
+mod test;