// Copyright (C) 2019-2022 Aleo Systems Inc.
// This file is part of the Leo library.

// The Leo library is free software: you can redistribute it and/or modify
// it under the terms of the GNU General Public License as published by
// the Free Software Foundation, either version 3 of the License, or
// (at your option) any later version.

// The Leo library is distributed in the hope that it will be useful,
// but WITHOUT ANY WARRANTY; without even the implied warranty of
// MERCHANTABILITY or FITNESS FOR A PARTICULAR PURPOSE. See the
// GNU General Public License for more details.

// You should have received a copy of the GNU General Public License
// along with the Leo library. If not, see <https://www.gnu.org/licenses/>.

use crate::{CallType, DiGraph, FunctionSymbol, SymbolTable};

use leo_ast::{Identifier, IntegerType, Node, Type};
use leo_core::*;
use leo_errors::{emitter::Handler, TypeCheckerError, TypeCheckerWarning};
use leo_span::{Span, Symbol};

use itertools::Itertools;
use std::cell::RefCell;

pub struct TypeChecker<'a> {
    /// The symbol table for the program.
    pub(crate) symbol_table: RefCell<SymbolTable>,
    /// The error handler.
    pub(crate) handler: &'a Handler,
    /// The name of the function that we are currently traversing.
    pub(crate) function: Option<Symbol>,
    /// Whether or not the function that we are currently traversing has a return statement.
    pub(crate) has_return: bool,
<<<<<<< HEAD
    /// Are we traversing a function, if so, what is its call type?
    /// Is it a program function, helper function, or inlined function?
    pub(crate) function: Option<(Symbol, CallType)>,
    /// A directed graph describing the caller-callee relationships of the program.
    /// A node corresponds to a function.
    /// A directed edge of the form `a --> b` corresponds to an invocation of function `b` in the body of `a`.
    pub(crate) call_graph: DiGraph<Symbol>,
    /// A directed graph describing the composite type dependencies of the program.
    /// A node corresponds to named composite type, either a circuit or record.
    /// A directed edge of the form `a --> b` corresponds to a dependency of composite type `b` on composite type `a`.
    pub(crate) type_graph: DiGraph<Symbol>,
=======
    /// Whether or not the function that we are currently traversing has a finalize statement.
    pub(crate) has_finalize: bool,
    /// Whether or not we are currently traversing a program function.
    /// A "program function" is a function that can be invoked by a user or another program.
    pub(crate) is_program_function: bool,
    /// Whether or not we are currently traversing a finalize block.
    pub(crate) is_finalize: bool,
>>>>>>> 3ee43375
}

const BOOLEAN_TYPE: Type = Type::Boolean;

const FIELD_TYPE: Type = Type::Field;

const GROUP_TYPE: Type = Type::Group;

const SCALAR_TYPE: Type = Type::Scalar;

const INT_TYPES: [Type; 10] = [
    Type::Integer(IntegerType::I8),
    Type::Integer(IntegerType::I16),
    Type::Integer(IntegerType::I32),
    Type::Integer(IntegerType::I64),
    Type::Integer(IntegerType::I128),
    Type::Integer(IntegerType::U8),
    Type::Integer(IntegerType::U16),
    Type::Integer(IntegerType::U32),
    Type::Integer(IntegerType::U64),
    Type::Integer(IntegerType::U128),
];

const SIGNED_INT_TYPES: [Type; 5] = [
    Type::Integer(IntegerType::I8),
    Type::Integer(IntegerType::I16),
    Type::Integer(IntegerType::I32),
    Type::Integer(IntegerType::I64),
    Type::Integer(IntegerType::I128),
];

const UNSIGNED_INT_TYPES: [Type; 5] = [
    Type::Integer(IntegerType::U8),
    Type::Integer(IntegerType::U16),
    Type::Integer(IntegerType::U32),
    Type::Integer(IntegerType::U64),
    Type::Integer(IntegerType::U128),
];

const MAGNITUDE_TYPES: [Type; 3] = [
    Type::Integer(IntegerType::U8),
    Type::Integer(IntegerType::U16),
    Type::Integer(IntegerType::U32),
];

impl<'a> TypeChecker<'a> {
    /// Returns a new type checker given a symbol table and error handler.
    pub fn new(symbol_table: SymbolTable, handler: &'a Handler) -> Self {
        let circuit_names = symbol_table.circuits.keys().copied().collect();

        let function_names = symbol_table
            .functions
            .iter()
            .filter_map(
                |(name, function_symbol): (&Symbol, &FunctionSymbol)| match function_symbol.call_type {
                    CallType::Program => Some(*name),
                    _ => None,
                },
            )
            .collect();

        Self {
            symbol_table: RefCell::new(symbol_table),
            handler,
            function: None,
            has_return: false,
<<<<<<< HEAD
            function: None,
            call_graph: DiGraph::new(function_names),
            type_graph: DiGraph::new(circuit_names),
=======
            has_finalize: false,
            is_finalize: false,
>>>>>>> 3ee43375
        }
    }

    /// Enters a child scope.
    pub(crate) fn enter_scope(&mut self, index: usize) {
        let previous_symbol_table = std::mem::take(&mut self.symbol_table);
        self.symbol_table
            .swap(previous_symbol_table.borrow().lookup_scope_by_index(index).unwrap());
        self.symbol_table.borrow_mut().parent = Some(Box::new(previous_symbol_table.into_inner()));
    }

    /// Creates a new child scope.
    pub(crate) fn create_child_scope(&mut self) -> usize {
        // Creates a new child scope.
        let scope_index = self.symbol_table.borrow_mut().insert_block();
        // Enter the new scope.
        self.enter_scope(scope_index);
        // Return the index of the new scope.
        scope_index
    }

    /// Exits the current scope.
    pub(crate) fn exit_scope(&mut self, index: usize) {
        let previous_symbol_table = *self.symbol_table.borrow_mut().parent.take().unwrap();
        self.symbol_table
            .swap(previous_symbol_table.lookup_scope_by_index(index).unwrap());
        self.symbol_table = RefCell::new(previous_symbol_table);
    }

    /// Emits a type checker error.
    pub(crate) fn emit_err(&self, err: TypeCheckerError) {
        self.handler.emit_err(err);
    }

    /// Emits a type checker warning.
    pub(crate) fn emit_warning(&self, warning: TypeCheckerWarning) {
        self.handler.emit_warning(warning);
    }

    /// Emits an error to the handler if the given type is invalid.
    fn check_type(&self, is_valid: impl Fn(&Type) -> bool, error_string: String, type_: &Option<Type>, span: Span) {
        if let Some(type_) = type_ {
            if !is_valid(type_) {
                self.emit_err(TypeCheckerError::expected_one_type_of(error_string, type_, span));
            }
        }
    }

    /// Emits an error if the two given types are not equal.
    pub(crate) fn check_eq_types(&self, t1: &Option<Type>, t2: &Option<Type>, span: Span) {
        match (t1, t2) {
            (Some(t1), Some(t2)) if !Type::eq_flat(t1, t2) => {
                self.emit_err(TypeCheckerError::type_should_be(t1, t2, span))
            }
            (Some(type_), None) | (None, Some(type_)) => {
                self.emit_err(TypeCheckerError::type_should_be("no type", type_, span))
            }
            _ => {}
        }
    }

    /// Use this method when you know the actual type.
    /// Emits an error to the handler if the `actual` type is not equal to the `expected` type.
    pub(crate) fn assert_and_return_type(&self, actual: Type, expected: &Option<Type>, span: Span) -> Type {
        if let Some(expected) = expected {
            if !actual.eq_flat(expected) {
                self.emit_err(TypeCheckerError::type_should_be(actual.clone(), expected, span));
            }
        }

        actual
    }

    /// Emits an error to the error handler if the `actual` type is not equal to the `expected` type.
    pub(crate) fn assert_type(&self, actual: &Option<Type>, expected: &Type, span: Span) {
        self.check_type(
            |actual: &Type| actual.eq_flat(expected),
            expected.to_string(),
            actual,
            span,
        )
    }

    /// Emits an error to the handler if the given type is not a boolean.
    pub(crate) fn assert_bool_type(&self, type_: &Option<Type>, span: Span) {
        self.check_type(
            |type_: &Type| BOOLEAN_TYPE.eq(type_),
            BOOLEAN_TYPE.to_string(),
            type_,
            span,
        )
    }

    /// Emits an error to the handler if the given type is not a field.
    pub(crate) fn assert_field_type(&self, type_: &Option<Type>, span: Span) {
        self.check_type(|type_: &Type| FIELD_TYPE.eq(type_), FIELD_TYPE.to_string(), type_, span)
    }

    /// Emits an error to the handler if the given type is not a group.
    pub(crate) fn assert_group_type(&self, type_: &Option<Type>, span: Span) {
        self.check_type(|type_: &Type| GROUP_TYPE.eq(type_), GROUP_TYPE.to_string(), type_, span)
    }

    /// Emits an error to the handler if the given type is not a scalar.
    pub(crate) fn assert_scalar_type(&self, type_: &Option<Type>, span: Span) {
        self.check_type(
            |type_: &Type| SCALAR_TYPE.eq(type_),
            SCALAR_TYPE.to_string(),
            type_,
            span,
        )
    }

    /// Emits an error to the handler if the given type is not an integer.
    pub(crate) fn assert_int_type(&self, type_: &Option<Type>, span: Span) {
        self.check_type(
            |type_: &Type| INT_TYPES.contains(type_),
            types_to_string(&INT_TYPES),
            type_,
            span,
        )
    }

    /// Emits an error to the handler if the given type is not a signed integer.
    pub(crate) fn assert_signed_int_type(&self, type_: &Option<Type>, span: Span) {
        self.check_type(
            |type_: &Type| SIGNED_INT_TYPES.contains(type_),
            types_to_string(&SIGNED_INT_TYPES),
            type_,
            span,
        )
    }

    /// Emits an error to the handler if the given type is not an unsigned integer.
    pub(crate) fn assert_unsigned_int_type(&self, type_: &Option<Type>, span: Span) {
        self.check_type(
            |type_: &Type| UNSIGNED_INT_TYPES.contains(type_),
            types_to_string(&UNSIGNED_INT_TYPES),
            type_,
            span,
        )
    }

    /// Emits an error to the handler if the given type is not a magnitude (u8, u16, u32).
    pub(crate) fn assert_magnitude_type(&self, type_: &Option<Type>, span: Span) {
        self.check_type(
            |type_: &Type| MAGNITUDE_TYPES.contains(type_),
            types_to_string(&MAGNITUDE_TYPES),
            type_,
            span,
        )
    }

    /// Emits an error to the handler if the given type is not a boolean or an integer.
    pub(crate) fn assert_bool_int_type(&self, type_: &Option<Type>, span: Span) {
        self.check_type(
            |type_: &Type| BOOLEAN_TYPE.eq(type_) | INT_TYPES.contains(type_),
            format!("{}, {}", BOOLEAN_TYPE, types_to_string(&INT_TYPES)),
            type_,
            span,
        )
    }

    /// Emits an error to the handler if the given type is not a field or integer.
    pub(crate) fn assert_field_int_type(&self, type_: &Option<Type>, span: Span) {
        self.check_type(
            |type_: &Type| FIELD_TYPE.eq(type_) | INT_TYPES.contains(type_),
            format!("{}, {}", FIELD_TYPE, types_to_string(&INT_TYPES)),
            type_,
            span,
        )
    }

    /// Emits an error to the handler if the given type is not a field or group.
    pub(crate) fn assert_field_group_type(&self, type_: &Option<Type>, span: Span) {
        self.check_type(
            |type_: &Type| FIELD_TYPE.eq(type_) | GROUP_TYPE.eq(type_),
            format!("{}, {}", FIELD_TYPE, GROUP_TYPE),
            type_,
            span,
        )
    }

    /// Emits an error to the handler if the given type is not a field, group, or integer.
    pub(crate) fn assert_field_group_int_type(&self, type_: &Option<Type>, span: Span) {
        self.check_type(
            |type_: &Type| FIELD_TYPE.eq(type_) | GROUP_TYPE.eq(type_) | INT_TYPES.contains(type_),
            format!("{}, {}, {}", FIELD_TYPE, GROUP_TYPE, types_to_string(&INT_TYPES),),
            type_,
            span,
        )
    }

    /// Emits an error to the handler if the given type is not a field, group, or signed integer.
    pub(crate) fn assert_field_group_signed_int_type(&self, type_: &Option<Type>, span: Span) {
        self.check_type(
            |type_: &Type| FIELD_TYPE.eq(type_) | GROUP_TYPE.eq(type_) | SIGNED_INT_TYPES.contains(type_),
            format!("{}, {}, {}", FIELD_TYPE, GROUP_TYPE, types_to_string(&SIGNED_INT_TYPES),),
            type_,
            span,
        )
    }

    /// Emits an error to the handler if the given type is not a field, scalar, or integer.
    pub(crate) fn assert_field_scalar_int_type(&self, type_: &Option<Type>, span: Span) {
        self.check_type(
            |type_: &Type| FIELD_TYPE.eq(type_) | SCALAR_TYPE.eq(type_) | INT_TYPES.contains(type_),
            format!("{}, {}, {}", FIELD_TYPE, SCALAR_TYPE, types_to_string(&INT_TYPES),),
            type_,
            span,
        )
    }

    /// Emits an error to the handler if the given type is not a field, group, scalar or integer.
    pub(crate) fn assert_field_group_scalar_int_type(&self, type_: &Option<Type>, span: Span) {
        self.check_type(
            |type_: &Type| {
                FIELD_TYPE.eq(type_) | GROUP_TYPE.eq(type_) | SCALAR_TYPE.eq(type_) | INT_TYPES.contains(type_)
            },
            format!(
                "{}, {}, {}, {}",
                FIELD_TYPE,
                GROUP_TYPE,
                SCALAR_TYPE,
                types_to_string(&INT_TYPES),
            ),
            type_,
            span,
        )
    }

    /// Emits an error if the `circuit` is not a core library circuit.
    /// Emits an error if the `function` is not supported by the circuit.
    pub(crate) fn check_core_circuit_call(&self, circuit: &Type, function: &Identifier) -> Option<CoreInstruction> {
        if let Type::Identifier(ident) = circuit {
            // Lookup core circuit
            match CoreInstruction::from_symbols(ident.name, function.name) {
                None => {
                    // Not a core library circuit.
                    self.emit_err(TypeCheckerError::invalid_core_instruction(
                        ident.name,
                        function.name,
                        ident.span(),
                    ));
                }
                Some(core_circuit) => return Some(core_circuit),
            }
        }
        None
    }

    /// Returns the `circuit` type and emits an error if the `expected` type does not match.
    pub(crate) fn check_expected_circuit(&mut self, circuit: Identifier, expected: &Option<Type>, span: Span) -> Type {
        if let Some(Type::Identifier(expected)) = expected {
            if !circuit.matches(expected) {
                self.emit_err(TypeCheckerError::type_should_be(circuit.name, expected.name, span));
            }
        }

        Type::Identifier(circuit)
    }

    /// Emits an error if the type is a tuple.
    pub(crate) fn assert_not_tuple(&self, span: Span, type_: &Type) {
        if matches!(type_, Type::Tuple(_)) {
            self.emit_err(TypeCheckerError::tuple_not_allowed(span))
        }
    }

    /// Emits an error if the circuit member is a record type.
    pub(crate) fn assert_member_is_not_record(&self, span: Span, parent: Symbol, type_: &Type) {
        match type_ {
            Type::Identifier(identifier)
                if self
                    .symbol_table
                    .borrow()
                    .lookup_circuit(identifier.name)
                    .map_or(false, |circuit| circuit.is_record) =>
            {
                self.emit_err(TypeCheckerError::circuit_or_record_cannot_contain_record(
                    parent,
                    identifier.name,
                    span,
                ))
            }
            Type::Tuple(tuple_type) => {
                for type_ in tuple_type.iter() {
                    self.assert_member_is_not_record(span, parent, type_)
                }
            }
            _ => {} // Do nothing.
        }
    }

    /// Emits an error if the type is not valid.
    pub(crate) fn assert_type_is_valid(&self, span: Span, type_: &Type) {
        match type_ {
            // Check that the named composite type has been defined.
            Type::Identifier(identifier) if self.symbol_table.borrow().lookup_circuit(identifier.name).is_none() => {
                self.emit_err(TypeCheckerError::undefined_type(identifier.name, span));
            }
            // Check that the constituent types of the tuple are valid.
            Type::Tuple(tuple_type) => {
                for type_ in tuple_type.iter() {
                    self.assert_type_is_valid(span, type_)
                }
            }
            // Check that the constituent types of mapping are valid.
            Type::Mapping(mapping_type) => {
                self.assert_type_is_valid(span, &mapping_type.key);
                self.assert_type_is_valid(span, &mapping_type.value);
            }
            _ => {} // Do nothing.
        }
    }

    /// Emits an error if the type is not a mapping.
    pub(crate) fn assert_mapping_type(&self, type_: &Option<Type>, span: Span) {
        self.check_type(
            |type_| matches!(type_, Type::Mapping(_)),
            "mapping".to_string(),
            type_,
            span,
        )
    }
}

fn types_to_string(types: &[Type]) -> String {
    types.iter().map(|type_| type_.to_string()).join(", ")
}<|MERGE_RESOLUTION|>--- conflicted
+++ resolved
@@ -29,11 +29,8 @@
     pub(crate) symbol_table: RefCell<SymbolTable>,
     /// The error handler.
     pub(crate) handler: &'a Handler,
-    /// The name of the function that we are currently traversing.
-    pub(crate) function: Option<Symbol>,
     /// Whether or not the function that we are currently traversing has a return statement.
     pub(crate) has_return: bool,
-<<<<<<< HEAD
     /// Are we traversing a function, if so, what is its call type?
     /// Is it a program function, helper function, or inlined function?
     pub(crate) function: Option<(Symbol, CallType)>,
@@ -45,7 +42,6 @@
     /// A node corresponds to named composite type, either a circuit or record.
     /// A directed edge of the form `a --> b` corresponds to a dependency of composite type `b` on composite type `a`.
     pub(crate) type_graph: DiGraph<Symbol>,
-=======
     /// Whether or not the function that we are currently traversing has a finalize statement.
     pub(crate) has_finalize: bool,
     /// Whether or not we are currently traversing a program function.
@@ -53,7 +49,6 @@
     pub(crate) is_program_function: bool,
     /// Whether or not we are currently traversing a finalize block.
     pub(crate) is_finalize: bool,
->>>>>>> 3ee43375
 }
 
 const BOOLEAN_TYPE: Type = Type::Boolean;
@@ -118,16 +113,13 @@
         Self {
             symbol_table: RefCell::new(symbol_table),
             handler,
-            function: None,
             has_return: false,
-<<<<<<< HEAD
             function: None,
             call_graph: DiGraph::new(function_names),
             type_graph: DiGraph::new(circuit_names),
-=======
             has_finalize: false,
+            is_program_function: false,
             is_finalize: false,
->>>>>>> 3ee43375
         }
     }
 
