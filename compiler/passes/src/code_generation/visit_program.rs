// Copyright (C) 2019-2022 Aleo Systems Inc.
// This file is part of the Leo library.

// The Leo library is free software: you can redistribute it and/or modify
// it under the terms of the GNU General Public License as published by
// the Free Software Foundation, either version 3 of the License, or
// (at your option) any later version.

// The Leo library is distributed in the hope that it will be useful,
// but WITHOUT ANY WARRANTY; without even the implied warranty of
// MERCHANTABILITY or FITNESS FOR A PARTICULAR PURPOSE. See the
// GNU General Public License for more details.

// You should have received a copy of the GNU General Public License
// along with the Leo library. If not, see <https://www.gnu.org/licenses/>.

use crate::CodeGenerator;

<<<<<<< HEAD
use leo_ast::{Circuit, CircuitMember, Function, Program};
=======
use leo_ast::{functions, Circuit, CircuitMember, Function, Identifier, Mapping, Mode, Program, Type};
>>>>>>> 3ee43375

use indexmap::IndexMap;
use itertools::Itertools;
use leo_span::{sym, Symbol};
use std::fmt::Write as _;

impl<'a> CodeGenerator<'a> {
    pub(crate) fn visit_program(&mut self, input: &'a Program) -> String {
        // Accumulate instructions into a program string.
        let mut program_string = String::new();

        if !input.imports.is_empty() {
            // Visit each import statement and produce a Aleo import instruction.
            program_string.push_str(
                &input
                    .imports
                    .iter()
                    .map(|(name, imported_program)| self.visit_import(*name, imported_program))
                    .join("\n"),
            );

            // Newline separator.
            program_string.push('\n');
        }

        // Print the program id.
        writeln!(program_string, "program {}.{};", input.name, input.network)
            .expect("Failed to write program id to string.");

        // Newline separator.
        program_string.push('\n');

        // Visit each `Circuit` or `Record` in the Leo AST and produce a Aleo interface instruction.
        program_string.push_str(
            &input
                .circuits
                .values()
                .map(|circuit| self.visit_circuit_or_record(circuit))
                .join("\n"),
        );

        // Newline separator.
        program_string.push('\n');

        // Visit each mapping in the Leo AST and produce an Aleo mapping declaration.
        program_string.push_str(
            &input
                .mappings
                .values()
                .map(|mapping| self.visit_mapping(mapping))
                .join("\n"),
        );

        // Store closures and functions in separate strings.
        let mut closures = String::new();
        let mut functions = String::new();

        // Visit each `Function` in the Leo AST and produce Aleo instructions.
        input.functions.values().for_each(|function| {
            // If the function is annotated with `@program`, then it is a program function.
            for annotation in function.annotations.iter() {
                if annotation.identifier.name == sym::program {
                    self.is_program_function = true;
                }
            }

            let function_string = self.visit_function(function);

            if self.is_program_function {
                functions.push_str(&function_string);
                functions.push('\n');
            } else {
                closures.push_str(&function_string);
                closures.push('\n');
            }

            // Unset the `is_program_function` flag.
            self.is_program_function = false;
        });

        // Closures must precede functions in the Aleo program.
        program_string.push_str(&closures);
        program_string.push('\n');
        program_string.push_str(&functions);

        program_string
    }

    fn visit_import(&mut self, import_name: Symbol, import_program: &'a Program) -> String {
        // Load symbols into composite mapping.
        let _import_program_string = self.visit_program(import_program);
        // todo: We do not need the import program string because we generate instructions for imports separately during leo build.

        // Generate string for import statement.
        format!("import {}.aleo;", import_name)
    }

    fn visit_circuit_or_record(&mut self, circuit: &'a Circuit) -> String {
        if circuit.is_record {
            self.visit_record(circuit)
        } else {
            self.visit_circuit(circuit)
        }
    }

    fn visit_circuit(&mut self, circuit: &'a Circuit) -> String {
        // Add private symbol to composite types.
        self.composite_mapping
            .insert(&circuit.identifier.name, (false, String::from("private"))); // todo: private by default here.

        let mut output_string = format!("interface {}:\n", circuit.identifier); // todo: check if this is safe from name conflicts.

        // Construct and append the record variables.
        for var in circuit.members.iter() {
            let (name, type_) = match var {
                CircuitMember::CircuitVariable(name, type_) => (name, type_),
            };

            writeln!(output_string, "    {} as {};", name, type_,).expect("failed to write to string");
        }

        output_string
    }

    fn visit_record(&mut self, record: &'a Circuit) -> String {
        // Add record symbol to composite types.
        let mut output_string = String::from("record");
        self.composite_mapping
            .insert(&record.identifier.name, (true, output_string.clone()));
        writeln!(output_string, " {}:", record.identifier).expect("failed to write to string"); // todo: check if this is safe from name conflicts.

        // Construct and append the record variables.
        for var in record.members.iter() {
            let (name, type_) = match var {
                CircuitMember::CircuitVariable(name, type_) => (name, type_),
            };

            writeln!(
                output_string,
                "    {} as {}.private;", // todo: CAUTION private record variables only.
                name, type_,
            )
            .expect("failed to write to string");
        }

        output_string
    }

    fn visit_function(&mut self, function: &'a Function) -> String {
        // Initialize the state of `self` with the appropriate values before visiting `function`.
        self.next_register = 0;
        self.variable_mapping = IndexMap::new();
        // TODO: Figure out a better way to initialize.
        self.variable_mapping.insert(&sym::SelfLower, "self".to_string());
        self.current_function = Some(function);

        // Construct the header of the function.
        // If a function is a program function, generate an Aleo `function`, otherwise generate an Aleo `closure`.
        let mut function_string = match self.is_program_function {
            true => format!("function {}:\n", function.identifier),
            false => format!("closure {}:\n", function.identifier),
        };

        // Construct and append the input declarations of the function.
        for input in function.input.iter() {
            let register_string = format!("r{}", self.next_register);
            self.next_register += 1;

            let type_string = match input {
                functions::Input::Internal(input) => {
                    self.variable_mapping
                        .insert(&input.identifier.name, register_string.clone());
                    let visibility = match (self.is_program_function, input.mode) {
                        (true, Mode::None) => Mode::Private,
                        _ => input.mode,
                    };
                    self.visit_type_with_visibility(&input.type_, visibility)
                }
                functions::Input::External(input) => {
                    self.variable_mapping
                        .insert(&input.identifier.name, register_string.clone());
                    format!("{}.aleo/{}.record", input.program_name, input.record)
                }
            };

            writeln!(function_string, "    input {} as {};", register_string, type_string,)
                .expect("failed to write to string");
        }

        //  Construct and append the function body.
        let block_string = self.visit_block(&function.block);
        function_string.push_str(&block_string);

        // If the finalize block exists, generate the appropriate bytecode.
        if let Some(finalize) = &function.finalize {
            // Clear the register count.
            self.next_register = 0;
            self.in_finalize = true;

            // Clear the variable mapping.
            // TODO: Figure out a better way to initialize.
            self.variable_mapping = IndexMap::new();
            self.variable_mapping.insert(&sym::SelfLower, "self".to_string());

            function_string.push_str(&format!("\nfinalize {}:\n", finalize.identifier));

            // Construct and append the input declarations of the finalize block.
            for input in finalize.input.iter() {
                let register_string = format!("r{}", self.next_register);
                self.next_register += 1;

                // TODO: Dedup code.
                let type_string = match input {
                    functions::Input::Internal(input) => {
                        self.variable_mapping
                            .insert(&input.identifier.name, register_string.clone());

                        let visibility = match (self.is_program_function, input.mode) {
                            (true, Mode::None) => Mode::Public,
                            _ => input.mode,
                        };
                        self.visit_type_with_visibility(&input.type_, visibility)
                    }
                    functions::Input::External(input) => {
                        self.variable_mapping
                            .insert(&input.program_name.name, register_string.clone());
                        format!("{}.aleo/{}.record", input.program_name, input.record)
                    }
                };

                writeln!(function_string, "    input {} as {};", register_string, type_string,)
                    .expect("failed to write to string");
            }

            // Construct and append the finalize block body.
            function_string.push_str(&self.visit_block(&finalize.block));

            self.in_finalize = false;
        }

        function_string
    }

    fn visit_mapping(&mut self, mapping: &'a Mapping) -> String {
        // Create the prefix of the mapping string, e.g. `mapping foo:`.
        let mut mapping_string = format!("mapping {}:\n", mapping.identifier);

        // Helper to construct the string associated with the type.
        let create_type = |type_: &Type| {
            match type_ {
                Type::Mapping(_) | Type::Tuple(_) => unreachable!("Mappings cannot contain mappings or tuples."),
                Type::Identifier(identifier) => {
                    // Lookup the type in the composite mapping.
                    // Note that this unwrap is safe since all circuit and records have been added to the composite mapping.
                    let (is_record, _) = self.composite_mapping.get(&identifier.name).unwrap();
                    match is_record {
                        // If the type is a record, then declare the type as is.
                        true => format!("{}.record", identifier),
                        // If the type is a circuit, then add the public modifier.
                        false => format!("{}.public", identifier),
                    }
                }
                type_ => format!("{}.public", type_),
            }
        };

        // Create the key string, e.g. `    key as address.public`.
        mapping_string.push_str(&format!("\tkey left as {};\n", create_type(&mapping.key_type)));

        // Create the value string, e.g. `    value as address.public`.
        mapping_string.push_str(&format!("\tvalue right as {};\n", create_type(&mapping.value_type)));

        mapping_string
    }
}<|MERGE_RESOLUTION|>--- conflicted
+++ resolved
@@ -16,11 +16,7 @@
 
 use crate::CodeGenerator;
 
-<<<<<<< HEAD
-use leo_ast::{Circuit, CircuitMember, Function, Program};
-=======
-use leo_ast::{functions, Circuit, CircuitMember, Function, Identifier, Mapping, Mode, Program, Type};
->>>>>>> 3ee43375
+use leo_ast::{functions, Circuit, CircuitMember, Function, Mapping, Mode, Program, Type};
 
 use indexmap::IndexMap;
 use itertools::Itertools;
